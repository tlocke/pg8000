--- conflicted
+++ resolved
@@ -1,1329 +1,672 @@
-<<<<<<< HEAD
-# vim: sw=4:expandtab:foldmethod=marker
-#
-# Copyright (c) 2007-2008, Mathieu Fenniak
-# All rights reserved.
-#
-# Redistribution and use in source and binary forms, with or without
-# modification, are permitted provided that the following conditions are
-# met:
-#
-# * Redistributions of source code must retain the above copyright notice,
-# this list of conditions and the following disclaimer.
-# * Redistributions in binary form must reproduce the above copyright notice,
-# this list of conditions and the following disclaimer in the documentation
-# and/or other materials provided with the distribution.
-# * The name of the author may not be used to endorse or promote products
-# derived from this software without specific prior written permission.
-#
-# THIS SOFTWARE IS PROVIDED BY THE COPYRIGHT HOLDERS AND CONTRIBUTORS "AS IS"
-# AND ANY EXPRESS OR IMPLIED WARRANTIES, INCLUDING, BUT NOT LIMITED TO, THE
-# IMPLIED WARRANTIES OF MERCHANTABILITY AND FITNESS FOR A PARTICULAR PURPOSE
-# ARE DISCLAIMED. IN NO EVENT SHALL THE COPYRIGHT OWNER OR CONTRIBUTORS BE
-# LIABLE FOR ANY DIRECT, INDIRECT, INCIDENTAL, SPECIAL, EXEMPLARY, OR
-# CONSEQUENTIAL DAMAGES (INCLUDING, BUT NOT LIMITED TO, PROCUREMENT OF
-# SUBSTITUTE GOODS OR SERVICES; LOSS OF USE, DATA, OR PROFITS; OR BUSINESS
-# INTERRUPTION) HOWEVER CAUSED AND ON ANY THEORY OF LIABILITY, WHETHER IN
-# CONTRACT, STRICT LIABILITY, OR TORT (INCLUDING NEGLIGENCE OR OTHERWISE)
-# ARISING IN ANY WAY OUT OF THE USE OF THIS SOFTWARE, EVEN IF ADVISED OF THE
-# POSSIBILITY OF SUCH DAMAGE.
-
-__author__ = "Mathieu Fenniak"
-
-import datetime
-import decimal
-import struct
-import math
-from errors import (NotSupportedError, ArrayDataParseError, InternalError,
-        ArrayContentEmptyError, ArrayContentNotHomogenousError,
-        ArrayContentNotSupportedError, ArrayDimensionsNotConsistentError)
-
-try:
-    from pytz import utc
-except ImportError:
-    ZERO = datetime.timedelta(0)
-    class UTC(datetime.tzinfo):
-        def utcoffset(self, dt):
-            return ZERO
-        def tzname(self, dt):
-            return "UTC"
-        def dst(self, dt):
-            return ZERO
-    utc = UTC()
-
-class Bytea(str):
-    pass
-
-class Interval(object):
-    def __init__(self, microseconds=0, days=0, months=0):
-        self.microseconds = microseconds
-        self.days = days
-        self.months = months
-
-    def _setMicroseconds(self, value):
-        if not isinstance(value, int) and not isinstance(value, long):
-            raise TypeError("microseconds must be an int or long")
-        elif not (min_int8 < value < max_int8):
-            raise OverflowError("microseconds must be representable as a 64-bit integer")
-        else:
-            self._microseconds = value
-
-    def _setDays(self, value):
-        if not isinstance(value, int) and not isinstance(value, long):
-            raise TypeError("days must be an int or long")
-        elif not (min_int4 < value < max_int4):
-            raise OverflowError("days must be representable as a 32-bit integer")
-        else:
-            self._days = value
-
-    def _setMonths(self, value):
-        if not isinstance(value, int) and not isinstance(value, long):
-            raise TypeError("months must be an int or long")
-        elif not (min_int4 < value < max_int4):
-            raise OverflowError("months must be representable as a 32-bit integer")
-        else:
-            self._months = value
-
-    microseconds = property(lambda self: self._microseconds, _setMicroseconds)
-    days = property(lambda self: self._days, _setDays)
-    months = property(lambda self: self._months, _setMonths)
-
-    def __repr__(self):
-        return "<Interval %s months %s days %s microseconds>" % (self.months, self.days, self.microseconds)
-
-    def __cmp__(self, other):
-        if other == None: return -1
-        c = cmp(self.months, other.months)
-        if c != 0: return c
-        c = cmp(self.days, other.days)
-        if c != 0: return c
-        return cmp(self.microseconds, other.microseconds)
-
-def pg_type_info(typ):
-    value = None
-    if isinstance(typ, dict):
-        value = typ["value"]
-        typ = typ["type"]
-
-    data = py_types.get(typ)
-    if data == None:
-        raise NotSupportedError("type %r not mapped to pg type" % typ)
-
-    # permit the type data to be determined by the value, if provided
-    inspect_func = data.get("inspect")
-    if value != None and inspect_func != None:
-        data = inspect_func(value)
-
-    type_oid = data.get("typeoid")
-    if type_oid == None:
-        raise InternalError("type %r has no type_oid" % typ)
-    elif type_oid == -1:
-        # special case: NULL values
-        return type_oid, 0
-
-    # prefer bin, but go with whatever exists
-    if data.get("bin_out"):
-        format = 1
-    elif data.get("txt_out"):
-        format = 0
-    else:
-        raise InternalError("no conversion fuction for type %r" % typ)
-
-    return type_oid, format
-
-def pg_value(value, fc, **kwargs):
-    typ = type(value)
-    data = py_types.get(typ)
-    if data == None:
-        raise NotSupportedError("type %r not mapped to pg type" % typ)
-
-    # permit the type conversion to be determined by the value, if provided
-    inspect_func = data.get("inspect")
-    if value != None and inspect_func != None:
-        data = inspect_func(value)
-
-    # special case: NULL values
-    if data.get("typeoid") == -1:
-        return None
-
-    if fc == 0:
-        func = data.get("txt_out")
-    elif fc == 1:
-        func = data.get("bin_out")
-    else:
-        raise InternalError("unrecognized format code %r" % fc)
-    if func == None:
-        raise NotSupportedError("type %r, format code %r not supported" % (typ, fc))
-    return func(value, **kwargs)
-
-def py_type_info(description, record_field_names):
-    type_oid = description['type_oid']
-    data = pg_types.get(type_oid)
-    if data == None:
-        record_data = record_field_names.get(type_oid)
-        if record_data != None:
-            # records are in bin format
-            return 1
-        raise NotSupportedError("type oid %r not mapped to py type" % type_oid)
-    # prefer bin, but go with whatever exists
-    if data.get("bin_in"):
-        format = 1
-    elif data.get("txt_in"):
-        format = 0
-    else:
-        raise InternalError("no conversion fuction for type oid %r" % type_oid)
-    return format
-
-def py_value(v, description, record_field_names, **kwargs):
-    if v == None:
-        # special case - NULL value
-        return None
-    type_oid = description['type_oid']
-    format = description['format']
-    data = pg_types.get(type_oid)
-    if data == None:
-        record_data = record_field_names.get(type_oid)
-        if record_data != None:
-            data = {"bin_in": record_recv(record_data)}
-    if data == None:
-        raise NotSupportedError("type oid %r not supported" % type_oid)
-    if format == 0:
-        func = data.get("txt_in")
-    elif format == 1:
-        func = data.get("bin_in")
-    else:
-        raise NotSupportedError("format code %r not supported" % format)
-    if func == None:
-        raise NotSupportedError("data response format %r, type %r not supported" % (format, type_oid))
-    return func(v, **kwargs)
-
-def boolrecv(data, **kwargs):
-    return data == "\x01"
-
-def boolsend(v, **kwargs):
-    if v:
-        return "\x01"
-    else:
-        return "\x00"
-
-min_int2, max_int2 = -2 ** 15, 2 ** 15
-min_int4, max_int4 = -2 ** 31, 2 ** 31
-min_int8, max_int8 = -2 ** 63, 2 ** 63
-
-def int_inspect(value):
-    if min_int2 < value < max_int2:
-        return {"typeoid": 21, "bin_out": int2send}
-    elif min_int4 < value < max_int4:
-        return {"typeoid": 23, "bin_out": int4send}
-    elif min_int8 < value < max_int8:
-        return {"typeoid": 20, "bin_out": int8send}
-    else:
-        return {"typeoid": 1700, "bin_out": numeric_send}
-
-def int2recv(data, **kwargs):
-    return struct.unpack("!h", data)[0]
-
-def int2send(v, **kwargs):
-    return struct.pack("!h", v)
-
-def int4recv(data, **kwargs):
-    return struct.unpack("!i", data)[0]
-
-def int4send(v, **kwargs):
-    return struct.pack("!i", v)
-
-def int8recv(data, **kwargs):
-    return struct.unpack("!q", data)[0]
-
-def int8send(v, **kwargs):
-    return struct.pack("!q", v)
-
-def float4recv(data, **kwargs):
-    return struct.unpack("!f", data)[0]
-
-def float8recv(data, **kwargs):
-    return struct.unpack("!d", data)[0]
-
-def float8send(v, **kwargs):
-    return struct.pack("!d", v)
-
-def datetime_inspect(value):
-    if value.tzinfo != None:
-        # send as timestamptz if timezone is provided
-        return {"typeoid": 1184, "bin_out": timestamptz_send}
-    else:
-        # otherwise send as timestamp
-        return {"typeoid": 1114, "bin_out": timestamp_send}
-
-def timestamp_recv(data, integer_datetimes, **kwargs):
-    if integer_datetimes:
-        # data is 64-bit integer representing milliseconds since 2000-01-01
-        val = struct.unpack("!q", data)[0]
-        return datetime.datetime(2000, 1, 1) + datetime.timedelta(microseconds = val)
-    else:
-        # data is double-precision float representing seconds since 2000-01-01
-        val = struct.unpack("!d", data)[0]
-        return datetime.datetime(2000, 1, 1) + datetime.timedelta(seconds = val)
-
-# return a timezone-aware datetime instance if we're reading from a
-# "timestamp with timezone" type.  The timezone returned will always be UTC,
-# but providing that additional information can permit conversion to local.
-def timestamptz_recv(data, **kwargs):
-    return timestamp_recv(data, **kwargs).replace(tzinfo=utc)
-
-def timestamp_send(v, integer_datetimes, **kwargs):
-    delta = v - datetime.datetime(2000, 1, 1)
-    val = delta.microseconds + (delta.seconds * 1000000) + (delta.days * 86400000000)
-    if integer_datetimes:
-        # data is 64-bit integer representing milliseconds since 2000-01-01
-        return struct.pack("!q", val)
-    else:
-        # data is double-precision float representing seconds since 2000-01-01
-        return struct.pack("!d", val / 1000.0 / 1000.0)
-
-def timestamptz_send(v, **kwargs):
-    # timestamps should be sent as UTC.  If they have zone info,
-    # convert them.
-    return timestamp_send(v.astimezone(utc).replace(tzinfo=None), **kwargs)
-
-def date_in(data, **kwargs):
-    year = int(data[0:4])
-    month = int(data[5:7])
-    day = int(data[8:10])
-    return datetime.date(year, month, day)
-
-def date_out(v, **kwargs):
-    return v.isoformat()
-
-def time_in(data, **kwargs):
-    hour = int(data[0:2])
-    minute = int(data[3:5])
-    sec = decimal.Decimal(data[6:])
-    return datetime.time(hour, minute, int(sec), int((sec - int(sec)) * 1000000))
-
-def time_out(v, **kwargs):
-    return v.isoformat()
-
-def numeric_in(data, **kwargs):
-    if data.find(".") == -1:
-        return int(data)
-    else:
-        return decimal.Decimal(data)
-
-def numeric_recv(data, **kwargs):
-    num_digits, weight, sign, scale = struct.unpack("!hhhh", data[:8])
-    data = data[8:]
-    digits = struct.unpack("!" + ("h" * num_digits), data)
-    weight = decimal.Decimal(weight)
-    retval = 0
-    for d in digits:
-        d = decimal.Decimal(d)
-        retval += d * (10000 ** weight)
-        weight -= 1
-    if sign:
-        retval *= -1
-    return retval
-
-def numeric_send(v, **kwargs):
-    sign = 0
-    if v < 0:
-        sign = 16384
-        v *= -1
-    max_weight = decimal.Decimal(int(math.floor(math.log(v) / math.log(10000))))
-    weight = max_weight
-    digits = []
-    while v != 0:
-        digit = int(math.floor(v / (10000 ** weight)))
-        v = v - (digit * (10000 ** weight))
-        weight -= 1
-        digits.append(digit)
-    retval = struct.pack("!hhhh", len(digits), max_weight, sign, 0)
-    retval += struct.pack("!" + ("h" * len(digits)), *digits)
-    return retval
-
-def numeric_out(v, **kwargs):
-    return str(v)
-
-# PostgreSQL encodings:
-#   http://www.postgresql.org/docs/8.3/interactive/multibyte.html
-# Python encodings:
-#   http://www.python.org/doc/2.4/lib/standard-encodings.html
-#
-# Commented out encodings don't require a name change between PostgreSQL and
-# Python.  If the py side is None, then the encoding isn't supported.
-pg_to_py_encodings = {
-    # Not supported:
-    "mule_internal": None,
-    "euc_tw": None,
-
-    # Name fine as-is:
-    #"euc_jp",
-    #"euc_jis_2004",
-    #"euc_kr",
-    #"gb18030",
-    #"gbk",
-    #"johab",
-    #"sjis",
-    #"shift_jis_2004",
-    #"uhc",
-    #"utf8",
-
-    # Different name:
-    "euc_cn": "gb2312",
-    "iso_8859_5": "is8859_5",
-    "iso_8859_6": "is8859_6",
-    "iso_8859_7": "is8859_7",
-    "iso_8859_8": "is8859_8",
-    "koi8": "koi8_r",
-    "latin1": "iso8859-1",
-    "latin2": "iso8859_2",
-    "latin3": "iso8859_3",
-    "latin4": "iso8859_4",
-    "latin5": "iso8859_9",
-    "latin6": "iso8859_10",
-    "latin7": "iso8859_13",
-    "latin8": "iso8859_14",
-    "latin9": "iso8859_15",
-    "sql_ascii": "ascii",
-    "win866": "cp886",
-    "win874": "cp874",
-    "win1250": "cp1250",
-    "win1251": "cp1251",
-    "win1252": "cp1252",
-    "win1253": "cp1253",
-    "win1254": "cp1254",
-    "win1255": "cp1255",
-    "win1256": "cp1256",
-    "win1257": "cp1257",
-    "win1258": "cp1258",
-}
-
-def encoding_convert(encoding):
-    return pg_to_py_encodings.get(encoding.lower(), encoding)
-
-def varcharin(data, client_encoding, **kwargs):
-    return unicode(data, encoding_convert(client_encoding))
-
-def textout(v, client_encoding, **kwargs):
-    return v.encode(encoding_convert(client_encoding))
-
-def byteasend(v, **kwargs):
-    return str(v)
-
-def bytearecv(data, **kwargs):
-    return Bytea(data)
-
-# interval support does not provide a Python-usable interval object yet
-def interval_recv(data, integer_datetimes, **kwargs):
-    if integer_datetimes:
-        microseconds, days, months = struct.unpack("!qii", data)
-    else:
-        seconds, days, months = struct.unpack("!dii", data)
-        microseconds = int(seconds * 1000 * 1000)
-    return Interval(microseconds, days, months)
-
-def interval_send(data, integer_datetimes, **kwargs):
-    if integer_datetimes:
-        return struct.pack("!qii", data.microseconds, data.days, data.months)
-    else:
-        return struct.pack("!dii", data.microseconds / 1000.0 / 1000.0, data.days, data.months)
-
-def array_recv(data, **kwargs):
-    dim, hasnull, typeoid = struct.unpack("!iii", data[:12])
-    data = data[12:]
-
-    # get type conversion method for typeoid
-    conversion = pg_types[typeoid]["bin_in"]
-
-    # Read dimension info
-    dim_lengths = []
-    element_count = 1
-    for idim in range(dim):
-        dim_len, dim_lbound = struct.unpack("!ii", data[:8])
-        data = data[8:]
-        dim_lengths.append(dim_len)
-        element_count *= dim_len
-
-    # Read all array values
-    array_values = []
-    for i in range(element_count):
-        element_len, = struct.unpack("!i", data[:4])
-        data = data[4:]
-        if element_len == -1:
-            array_values.append(None)
-        else:
-            array_values.append(conversion(data[:element_len], **kwargs))
-            data = data[element_len:]
-    if data != "":
-        raise ArrayDataParseError("unexpected data left over after array read")
-
-    # at this point, {{1,2,3},{4,5,6}}::int[][] looks like [1,2,3,4,5,6].
-    # go through the dimensions and fix up the array contents to match
-    # expected dimensions
-    for dim_length in reversed(dim_lengths[1:]):
-        val = []
-        while array_values:
-            val.append(array_values[:dim_length])
-            array_values = array_values[dim_length:]
-        array_values = val
-
-    return array_values
-
-def array_inspect(value):
-    # Check if array has any values.  If not, we can't determine the proper
-    # array typeoid.
-    first_element = array_find_first_element(value)
-    if first_element == None:
-        raise ArrayContentEmptyError("array has no values")
-
-    # supported array output
-    typ = type(first_element)
-    if issubclass(typ, int) or issubclass(typ, long):
-        # special int array support -- send as smallest possible array type
-        special_int_support = True
-        int2_ok, int4_ok, int8_ok = True, True, True
-        for v in array_flatten(value):
-            if v == None:
-                continue
-            if min_int2 < v < max_int2:
-                continue
-            int2_ok = False
-            if min_int4 < v < max_int4:
-                continue
-            int4_ok = False
-            if min_int8 < v < max_int8:
-                continue
-            int8_ok = False
-        if int2_ok:
-            array_typeoid = 1005 # INT2[]
-        elif int4_ok:
-            array_typeoid = 1007 # INT4[]
-        elif int8_ok:
-            array_typeoid = 1016 # INT8[]
-        else:
-            raise ArrayContentNotSupportedError("numeric not supported as array contents")
-    else:
-        special_int_support = False
-        array_typeoid = py_array_types.get(typ)
-        if array_typeoid == None:
-            raise ArrayContentNotSupportedError("type %r not supported as array contents" % typ)
-
-    # check for homogenous array
-    for v in array_flatten(value):
-        if v != None and not (isinstance(v, typ) or (typ == long and isinstance(v, int)) or (typ == int and isinstance(v, long))):
-            raise ArrayContentNotHomogenousError("not all array elements are of type %r" % typ)
-
-    # check that all array dimensions are consistent
-    array_check_dimensions(value)
-
-    type_data = py_types[typ]
-    if special_int_support:
-        if array_typeoid == 1005:
-            type_data = {"typeoid": 21, "bin_out": int2send}
-        elif array_typeoid == 1007:
-            type_data = {"typeoid": 23, "bin_out": int4send}
-        elif array_typeoid == 1016:
-            type_data = {"typeoid": 20, "bin_out": int8send}
-    else:
-        type_data = py_types[typ]
-    return {
-        "typeoid": array_typeoid,
-        "bin_out": array_send(type_data["typeoid"], type_data["bin_out"])
-    }
-
-def array_find_first_element(arr):
-    for v in array_flatten(arr):
-        if v != None:
-            return v
-    return None
-
-def array_flatten(arr):
-    for v in arr:
-        if isinstance(v, list):
-            for v2 in array_flatten(v):
-                yield v2
-        else:
-            yield v
-
-def array_check_dimensions(arr):
-    v0 = arr[0]
-    if isinstance(v0, list):
-        req_len = len(v0)
-        req_inner_lengths = array_check_dimensions(v0)
-        for v in arr:
-            inner_lengths = array_check_dimensions(v)
-            if len(v) != req_len or inner_lengths != req_inner_lengths:
-                raise ArrayDimensionsNotConsistentError("array dimensions not consistent")
-        retval = [req_len]
-        retval.extend(req_inner_lengths)
-        return retval
-    else:
-        # make sure nothing else at this level is a list
-        for v in arr:
-            if isinstance(v, list):
-                raise ArrayDimensionsNotConsistentError("array dimensions not consistent")
-        return []
-
-def array_has_null(arr):
-    for v in array_flatten(arr):
-        if v == None:
-            return True
-    return False
-
-def array_dim_lengths(arr):
-    v0 = arr[0]
-    if isinstance(v0, list):
-        retval = [len(v0)]
-        retval.extend(array_dim_lengths(v0))
-    else:
-        return [len(arr)]
-
-class array_send(object):
-    def __init__(self, typeoid, bin_out_func):
-        self.typeoid = typeoid
-        self.bin_out_func = bin_out_func
-
-    def __call__(self, arr, **kwargs):
-        has_null = array_has_null(arr)
-        dim_lengths = array_dim_lengths(arr)
-        data = struct.pack("!iii", len(dim_lengths), has_null, self.typeoid)
-        for i in dim_lengths:
-            data += struct.pack("!ii", i, 1)
-        for v in array_flatten(arr):
-            if v == None:
-                data += struct.pack("!i", -1)
-            else:
-                inner_data = self.bin_out_func(v, **kwargs)
-                data += struct.pack("!i", len(inner_data))
-                data += inner_data
-        return data
-
-class record_recv(object):
-    def __init__(self, record_field_names):
-        self.record_field_names = record_field_names
-
-    def __call__(self, data, **kwargs):
-        num_fields, = struct.unpack("!i", data[:4])
-        data = data[4:]
-        retval = {}
-        for i in range(num_fields):
-            typeoid, size = struct.unpack("!ii", data[:8])
-            data = data[8:]
-            conversion = pg_types[typeoid]["bin_in"]
-            value = conversion(data[:size], **kwargs)
-            data = data[size:]
-            retval[self.record_field_names[i]] = value
-        return retval
-
-py_types = {
-    bool: {"typeoid": 16, "bin_out": boolsend},
-    int: {"inspect": int_inspect},
-    long: {"inspect": int_inspect},
-    str: {"typeoid": 25, "bin_out": textout},
-    unicode: {"typeoid": 25, "bin_out": textout},
-    float: {"typeoid": 701, "bin_out": float8send},
-    decimal.Decimal: {"typeoid": 1700, "bin_out": numeric_send},
-    Bytea: {"typeoid": 17, "bin_out": byteasend},
-    datetime.datetime: {"typeoid": 1114, "bin_out": timestamp_send, "inspect": datetime_inspect},
-    datetime.date: {"typeoid": 1082, "txt_out": date_out},
-    datetime.time: {"typeoid": 1083, "txt_out": time_out},
-    Interval: {"typeoid": 1186, "bin_out": interval_send},
-    type(None): {"typeoid": -1},
-    list: {"inspect": array_inspect},
-}
-
-# py type -> pg array typeoid
-py_array_types = {
-    float: 1022,
-    bool: 1000,
-    str: 1009,      # TEXT[]
-    unicode: 1009,  # TEXT[]
-    decimal.Decimal: 1231, # NUMERIC[]
-}
-
-pg_types = {
-    16: {"bin_in": boolrecv},
-    17: {"bin_in": bytearecv},
-    19: {"bin_in": varcharin}, # name type
-    20: {"bin_in": int8recv},
-    21: {"bin_in": int2recv},
-    23: {"bin_in": int4recv},
-    25: {"bin_in": varcharin}, # TEXT type
-    26: {"txt_in": numeric_in}, # oid type
-    700: {"bin_in": float4recv},
-    701: {"bin_in": float8recv},
-    829: {"txt_in": varcharin}, # MACADDR type
-    1000: {"bin_in": array_recv}, # BOOL[]
-    1003: {"bin_in": array_recv}, # NAME[]
-    1005: {"bin_in": array_recv}, # INT2[]
-    1007: {"bin_in": array_recv}, # INT4[]
-    1009: {"bin_in": array_recv}, # TEXT[]
-    1014: {"bin_in": array_recv}, # CHAR[]
-    1015: {"bin_in": array_recv}, # VARCHAR[]
-    1016: {"bin_in": array_recv}, # INT8[]
-    1021: {"bin_in": array_recv}, # FLOAT4[]
-    1022: {"bin_in": array_recv}, # FLOAT8[]
-    1042: {"bin_in": varcharin}, # CHAR type
-    1043: {"bin_in": varcharin}, # VARCHAR type
-    1082: {"txt_in": date_in},
-    1083: {"txt_in": time_in},
-    1114: {"bin_in": timestamp_recv},
-    1184: {"bin_in": timestamptz_recv}, # timestamp w/ tz
-    1186: {"bin_in": interval_recv},
-    1231: {"bin_in": array_recv}, # NUMERIC[]
-    1263: {"bin_in": array_recv}, # cstring[]
-    1700: {"bin_in": numeric_recv},
-    2275: {"bin_in": varcharin}, # cstring
-}
-=======
-# vim: sw=4:expandtab:foldmethod=marker
-#
-# Copyright (c) 2007-2008, Mathieu Fenniak
-# All rights reserved.
-#
-# Redistribution and use in source and binary forms, with or without
-# modification, are permitted provided that the following conditions are
-# met:
-#
-# * Redistributions of source code must retain the above copyright notice,
-# this list of conditions and the following disclaimer.
-# * Redistributions in binary form must reproduce the above copyright notice,
-# this list of conditions and the following disclaimer in the documentation
-# and/or other materials provided with the distribution.
-# * The name of the author may not be used to endorse or promote products
-# derived from this software without specific prior written permission.
-#
-# THIS SOFTWARE IS PROVIDED BY THE COPYRIGHT HOLDERS AND CONTRIBUTORS "AS IS"
-# AND ANY EXPRESS OR IMPLIED WARRANTIES, INCLUDING, BUT NOT LIMITED TO, THE
-# IMPLIED WARRANTIES OF MERCHANTABILITY AND FITNESS FOR A PARTICULAR PURPOSE
-# ARE DISCLAIMED. IN NO EVENT SHALL THE COPYRIGHT OWNER OR CONTRIBUTORS BE
-# LIABLE FOR ANY DIRECT, INDIRECT, INCIDENTAL, SPECIAL, EXEMPLARY, OR
-# CONSEQUENTIAL DAMAGES (INCLUDING, BUT NOT LIMITED TO, PROCUREMENT OF
-# SUBSTITUTE GOODS OR SERVICES; LOSS OF USE, DATA, OR PROFITS; OR BUSINESS
-# INTERRUPTION) HOWEVER CAUSED AND ON ANY THEORY OF LIABILITY, WHETHER IN
-# CONTRACT, STRICT LIABILITY, OR TORT (INCLUDING NEGLIGENCE OR OTHERWISE)
-# ARISING IN ANY WAY OUT OF THE USE OF THIS SOFTWARE, EVEN IF ADVISED OF THE
-# POSSIBILITY OF SUCH DAMAGE.
-
-__author__ = "Mathieu Fenniak"
-
-import datetime
-import decimal
-import struct
-from .errors import (NotSupportedError, ArrayDataParseError, InternalError,
-        ArrayContentEmptyError, ArrayContentNotHomogenousError,
-        ArrayContentNotSupportedError, ArrayDimensionsNotConsistentError)
-
-try:
-    from pytz import utc
-except ImportError:
-    ZERO = datetime.timedelta(0)
-    class UTC(datetime.tzinfo):
-        def utcoffset(self, dt):
-            return ZERO
-        def tzname(self, dt):
-            return "UTC"
-        def dst(self, dt):
-            return ZERO
-    utc = UTC()
-
-class Bytea(bytes):
-    pass
-
-class Interval(object):
-    def __init__(self, microseconds=0, days=0, months=0):
-        self.microseconds = microseconds
-        self.days = days
-        self.months = months
-
-    def _setMicroseconds(self, value):
-        if not isinstance(value, int) and not isinstance(value, long):
-            raise TypeError("microseconds must be an int or long")
-        elif not (min_int8 < value < max_int8):
-            raise OverflowError("microseconds must be representable as a 64-bit integer")
-        else:
-            self._microseconds = value
-
-    def _setDays(self, value):
-        if not isinstance(value, int) and not isinstance(value, long):
-            raise TypeError("days must be an int or long")
-        elif not (min_int4 < value < max_int4):
-            raise OverflowError("days must be representable as a 32-bit integer")
-        else:
-            self._days = value
-
-    def _setMonths(self, value):
-        if not isinstance(value, int) and not isinstance(value, long):
-            raise TypeError("months must be an int or long")
-        elif not (min_int4 < value < max_int4):
-            raise OverflowError("months must be representable as a 32-bit integer")
-        else:
-            self._months = value
-
-    microseconds = property(lambda self: self._microseconds, _setMicroseconds)
-    days = property(lambda self: self._days, _setDays)
-    months = property(lambda self: self._months, _setMonths)
-
-    def __repr__(self):
-        return "<Interval %s months %s days %s microseconds>" % (self.months, self.days, self.microseconds)
-
-    def __eq__(self, other):
-        return other != None and \
-                isinstance(other, Interval) and \
-                self.months == other.months and \
-                self.days == other.days and \
-                self.microseconds == other.microseconds
-
-    def __neq__(self, other):
-        return not self.__eq__(other)
-
-def pg_type_info(typ):
-    value = None
-    if isinstance(typ, dict):
-        value = typ["value"]
-        typ = typ["type"]
-
-    data = py_types.get(typ)
-    if data == None:
-        raise NotSupportedError("type %r not mapped to pg type" % typ)
-
-    # permit the type data to be determined by the value, if provided
-    inspect_func = data.get("inspect")
-    if value != None and inspect_func != None:
-        data = inspect_func(value)
-
-    type_oid = data.get("typeoid")
-    if type_oid == None:
-        raise InternalError("type %r has no type_oid" % typ)
-    elif type_oid == -1:
-        # special case: NULL values
-        return type_oid, 0
-
-    # prefer bin, but go with whatever exists
-    if data.get("bin_out"):
-        format = 1
-    elif data.get("txt_out"):
-        format = 0
-    else:
-        raise InternalError("no conversion fuction for type %r" % typ)
-
-    return type_oid, format
-
-def pg_value(value, fc, **kwargs):
-    typ = type(value)
-    data = py_types.get(typ)
-    if data == None:
-        raise NotSupportedError("type %r not mapped to pg type" % typ)
-
-    # permit the type conversion to be determined by the value, if provided
-    inspect_func = data.get("inspect")
-    if value != None and inspect_func != None:
-        data = inspect_func(value)
-
-    # special case: NULL values
-    if data.get("typeoid") == -1:
-        return None
-
-    if fc == 0:
-        func = data.get("txt_out")
-    elif fc == 1:
-        func = data.get("bin_out")
-    else:
-        raise InternalError("unrecognized format code %r" % fc)
-    if func == None:
-        raise NotSupportedError("type %r, format code %r not supported" % (typ, fc))
-    return func(value, **kwargs)
-
-def py_type_info(description, record_field_names):
-    type_oid = description['type_oid']
-    data = pg_types.get(type_oid)
-    if data == None:
-        record_data = record_field_names.get(type_oid)
-        if record_data != None:
-            # records are in bin format
-            return 1
-        raise NotSupportedError("type oid %r not mapped to py type" % type_oid)
-    # prefer bin, but go with whatever exists
-    if data.get("bin_in"):
-        format = 1
-    elif data.get("txt_in"):
-        format = 0
-    else:
-        raise InternalError("no conversion fuction for type oid %r" % type_oid)
-    return format
-
-def py_value(v, description, record_field_names, **kwargs):
-    if v == None:
-        # special case - NULL value
-        return None
-    type_oid = description['type_oid']
-    format = description['format']
-    data = pg_types.get(type_oid)
-    if data == None:
-        record_data = record_field_names.get(type_oid)
-        if record_data != None:
-            data = {"bin_in": record_recv(record_data)}
-    if data == None:
-        raise NotSupportedError("type oid %r not supported" % type_oid)
-    if format == 0:
-        func = data.get("txt_in")
-    elif format == 1:
-        func = data.get("bin_in")
-    else:
-        raise NotSupportedError("format code %r not supported" % format)
-    if func == None:
-        raise NotSupportedError("data response format %r, type %r not supported" % (format, type_oid))
-    return func(v, **kwargs)
-
-def boolrecv(data, **kwargs):
-    return struct.unpack("?", data)[0]
-
-def boolsend(v, **kwargs):
-    return struct.pack("?", v)
-
-min_int2, max_int2 = -2 ** 15, 2 ** 15
-min_int4, max_int4 = -2 ** 31, 2 ** 31
-min_int8, max_int8 = -2 ** 63, 2 ** 63
-
-def int_inspect(value):
-    if min_int2 < value < max_int2:
-        return {"typeoid": 21, "bin_out": int2send}
-    elif min_int4 < value < max_int4:
-        return {"typeoid": 23, "bin_out": int4send}
-    elif min_int8 < value < max_int8:
-        return {"typeoid": 20, "bin_out": int8send}
-    else:
-        return {"typeoid": 1700, "txt_out": numeric_out}
-
-def int2recv(data, **kwargs):
-    return struct.unpack("!h", data)[0]
-
-def int2send(v, **kwargs):
-    return struct.pack("!h", v)
-
-def int4recv(data, **kwargs):
-    return struct.unpack("!i", data)[0]
-
-def int4send(v, **kwargs):
-    return struct.pack("!i", v)
-
-def int8recv(data, **kwargs):
-    return struct.unpack("!q", data)[0]
-
-def int8send(v, **kwargs):
-    return struct.pack("!q", v)
-
-def float4recv(data, **kwargs):
-    return struct.unpack("!f", data)[0]
-
-def float8recv(data, **kwargs):
-    return struct.unpack("!d", data)[0]
-
-def float8send(v, **kwargs):
-    return struct.pack("!d", v)
-
-def datetime_inspect(value):
-    if value.tzinfo != None:
-        # send as timestamptz if timezone is provided
-        return {"typeoid": 1184, "bin_out": timestamptz_send}
-    else:
-        # otherwise send as timestamp
-        return {"typeoid": 1114, "bin_out": timestamp_send}
-
-def timestamp_recv(data, integer_datetimes, **kwargs):
-    if integer_datetimes:
-        # data is 64-bit integer representing milliseconds since 2000-01-01
-        val = struct.unpack("!q", data)[0]
-        return datetime.datetime(2000, 1, 1) + datetime.timedelta(microseconds = val)
-    else:
-        # data is double-precision float representing seconds since 2000-01-01
-        val = struct.unpack("!d", data)[0]
-        return datetime.datetime(2000, 1, 1) + datetime.timedelta(seconds = val)
-
-# return a timezone-aware datetime instance if we're reading from a
-# "timestamp with timezone" type.  The timezone returned will always be UTC,
-# but providing that additional information can permit conversion to local.
-def timestamptz_recv(data, **kwargs):
-    return timestamp_recv(data, **kwargs).replace(tzinfo=utc)
-
-def timestamp_send(v, integer_datetimes, **kwargs):
-    delta = v - datetime.datetime(2000, 1, 1)
-    val = delta.microseconds + (delta.seconds * 1000000) + (delta.days * 86400000000)
-    if integer_datetimes:
-        # data is 64-bit integer representing milliseconds since 2000-01-01
-        return struct.pack("!q", val)
-    else:
-        # data is double-precision float representing seconds since 2000-01-01
-        return struct.pack("!d", val / 1000.0 / 1000.0)
-
-def timestamptz_send(v, **kwargs):
-    # timestamps should be sent as UTC.  If they have zone info,
-    # convert them.
-    return timestamp_send(v.astimezone(utc).replace(tzinfo=None), **kwargs)
-
-def date_in(data, **kwargs):
-    year = int(data[0:4])
-    month = int(data[5:7])
-    day = int(data[8:10])
-    return datetime.date(year, month, day)
-
-def date_out(v, **kwargs):
-    return textout(v.isoformat(), **kwargs)
-
-def time_in(data, **kwargs):
-    hour = int(data[0:2])
-    minute = int(data[3:5])
-    sec = decimal.Decimal(data[6:].decode("ascii"))
-    return datetime.time(hour, minute, int(sec), int((sec - int(sec)) * 1000000))
-
-def time_out(v, **kwargs):
-    return textout(v.isoformat(), **kwargs)
-
-def numeric_in(data, **kwargs):
-    if data.find(b".") == -1:
-        return int(data)
-    else:
-        return decimal.Decimal(data)
-
-def numeric_recv(data, **kwargs):
-    num_digits, weight, sign, scale = struct.unpack("!hhhh", data[:8])
-    data = data[8:]
-    digits = struct.unpack("!" + ("h" * num_digits), data)
-    weight = decimal.Decimal(weight)
-    retval = 0
-    for d in digits:
-        d = decimal.Decimal(d)
-        retval += d * (10000 ** weight)
-        weight -= 1
-    return retval
-
-def numeric_out(v, **kwargs):
-    return str(v).encode("ascii")
-
-# PostgreSQL encodings:
-#   http://www.postgresql.org/docs/8.3/interactive/multibyte.html
-# Python encodings:
-#   http://www.python.org/doc/2.4/lib/standard-encodings.html
-#
-# Commented out encodings don't require a name change between PostgreSQL and
-# Python.  If the py side is None, then the encoding isn't supported.
-pg_to_py_encodings = {
-    # Not supported:
-    "mule_internal": None,
-    "euc_tw": None,
-
-    # Name fine as-is:
-    #"euc_jp",
-    #"euc_jis_2004",
-    #"euc_kr",
-    #"gb18030",
-    #"gbk",
-    #"johab",
-    #"sjis",
-    #"shift_jis_2004",
-    #"uhc",
-    #"utf8",
-
-    # Different name:
-    "euc_cn": "gb2312",
-    "iso_8859_5": "is8859_5",
-    "iso_8859_6": "is8859_6",
-    "iso_8859_7": "is8859_7",
-    "iso_8859_8": "is8859_8",
-    "koi8": "koi8_r",
-    "latin1": "iso8859-1",
-    "latin2": "iso8859_2",
-    "latin3": "iso8859_3",
-    "latin4": "iso8859_4",
-    "latin5": "iso8859_9",
-    "latin6": "iso8859_10",
-    "latin7": "iso8859_13",
-    "latin8": "iso8859_14",
-    "latin9": "iso8859_15",
-    "sql_ascii": "ascii",
-    "win866": "cp886",
-    "win874": "cp874",
-    "win1250": "cp1250",
-    "win1251": "cp1251",
-    "win1252": "cp1252",
-    "win1253": "cp1253",
-    "win1254": "cp1254",
-    "win1255": "cp1255",
-    "win1256": "cp1256",
-    "win1257": "cp1257",
-    "win1258": "cp1258",
-}
-
-def encoding_convert(encoding):
-    return pg_to_py_encodings.get(encoding.lower(), encoding)
-
-def varcharin(data, client_encoding, **kwargs):
-    return str(data, encoding_convert(client_encoding))
-
-def textout(v, client_encoding, **kwargs):
-    return v.encode(encoding_convert(client_encoding))
-
-def byteasend(v, **kwargs):
-    return v
-
-def bytearecv(data, **kwargs):
-    return Bytea(data)
-
-def interval_recv(data, integer_datetimes, **kwargs):
-    if integer_datetimes:
-        microseconds, days, months = struct.unpack("!qii", data)
-    else:
-        seconds, days, months = struct.unpack("!dii", data)
-        microseconds = int(seconds * 1000 * 1000)
-    return Interval(microseconds, days, months)
-
-def interval_send(data, integer_datetimes, **kwargs):
-    if integer_datetimes:
-        return struct.pack("!qii", data.microseconds, data.days, data.months)
-    else:
-        return struct.pack("!dii", data.microseconds / 1000.0 / 1000.0, data.days, data.months)
-
-def array_recv(data, **kwargs):
-    dim, hasnull, typeoid = struct.unpack("!iii", data[:12])
-    data = data[12:]
-
-    # get type conversion method for typeoid
-    conversion = pg_types[typeoid]["bin_in"]
-
-    # Read dimension info
-    dim_lengths = []
-    element_count = 1
-    for idim in range(dim):
-        dim_len, dim_lbound = struct.unpack("!ii", data[:8])
-        data = data[8:]
-        dim_lengths.append(dim_len)
-        element_count *= dim_len
-
-    # Read all array values
-    array_values = []
-    for i in range(element_count):
-        element_len, = struct.unpack("!i", data[:4])
-        data = data[4:]
-        if element_len == -1:
-            array_values.append(None)
-        else:
-            array_values.append(conversion(data[:element_len], **kwargs))
-            data = data[element_len:]
-    if data != b"":
-        raise ArrayDataParseError("unexpected data left over after array read")
-
-    # at this point, {{1,2,3},{4,5,6}}::int[][] looks like [1,2,3,4,5,6].
-    # go through the dimensions and fix up the array contents to match
-    # expected dimensions
-    for dim_length in reversed(dim_lengths[1:]):
-        val = []
-        while array_values:
-            val.append(array_values[:dim_length])
-            array_values = array_values[dim_length:]
-        array_values = val
-
-    return array_values
-
-def array_inspect(value):
-    # Check if array has any values.  If not, we can't determine the proper
-    # array typeoid.
-    first_element = array_find_first_element(value)
-    if first_element == None:
-        raise ArrayContentEmptyError("array has no values")
-
-    # supported array output
-    typ = type(first_element)
-    if issubclass(typ, int):
-        # special int array support -- send as smallest possible array type
-        special_int_support = True
-        int2_ok, int4_ok, int8_ok = True, True, True
-        for v in array_flatten(value):
-            if v == None:
-                continue
-            if min_int2 < v < max_int2:
-                continue
-            int2_ok = False
-            if min_int4 < v < max_int4:
-                continue
-            int4_ok = False
-            if min_int8 < v < max_int8:
-                continue
-            int8_ok = False
-        if int2_ok:
-            array_typeoid = 1005 # INT2[]
-        elif int4_ok:
-            array_typeoid = 1007 # INT4[]
-        elif int8_ok:
-            array_typeoid = 1016 # INT8[]
-        else:
-            raise ArrayContentNotSupportedError("numeric not supported as array contents")
-    else:
-        special_int_support = False
-        array_typeoid = py_array_types.get(typ)
-        if array_typeoid == None:
-            raise ArrayContentNotSupportedError("type %r not supported as array contents" % typ)
-
-    # check for homogenous array
-    for v in array_flatten(value):
-        if v != None and not isinstance(v, typ):
-            raise ArrayContentNotHomogenousError("not all array elements are of type %r" % typ)
-
-    # check that all array dimensions are consistent
-    array_check_dimensions(value)
-
-    if special_int_support:
-        if array_typeoid == 1005:
-            type_data = {"typeoid": 21, "bin_out": int2send}
-        elif array_typeoid == 1007:
-            type_data = {"typeoid": 23, "bin_out": int4send}
-        elif array_typeoid == 1016:
-            type_data = {"typeoid": 20, "bin_out": int8send}
-    else:
-        type_data = py_types[typ]
-    return {
-        "typeoid": array_typeoid,
-        "bin_out": array_send(type_data["typeoid"], type_data["bin_out"])
-    }
-
-def array_find_first_element(arr):
-    for v in array_flatten(arr):
-        if v != None:
-            return v
-    return None
-
-def array_flatten(arr):
-    for v in arr:
-        if isinstance(v, list):
-            for v2 in array_flatten(v):
-                yield v2
-        else:
-            yield v
-
-def array_check_dimensions(arr):
-    v0 = arr[0]
-    if isinstance(v0, list):
-        req_len = len(v0)
-        req_inner_lengths = array_check_dimensions(v0)
-        for v in arr:
-            inner_lengths = array_check_dimensions(v)
-            if len(v) != req_len or inner_lengths != req_inner_lengths:
-                raise ArrayDimensionsNotConsistentError("array dimensions not consistent")
-        retval = [req_len]
-        retval.extend(req_inner_lengths)
-        return retval
-    else:
-        # make sure nothing else at this level is a list
-        for v in arr:
-            if isinstance(v, list):
-                raise ArrayDimensionsNotConsistentError("array dimensions not consistent")
-        return []
-
-def array_has_null(arr):
-    for v in array_flatten(arr):
-        if v == None:
-            return True
-    return False
-
-def array_dim_lengths(arr):
-    v0 = arr[0]
-    if isinstance(v0, list):
-        retval = [len(v0)]
-        retval.extend(array_dim_lengths(v0))
-    else:
-        return [len(arr)]
-
-class array_send(object):
-    def __init__(self, typeoid, bin_out_func):
-        self.typeoid = typeoid
-        self.bin_out_func = bin_out_func
-
-    def __call__(self, arr, **kwargs):
-        has_null = array_has_null(arr)
-        dim_lengths = array_dim_lengths(arr)
-        data = struct.pack("!iii", len(dim_lengths), has_null, self.typeoid)
-        for i in dim_lengths:
-            data += struct.pack("!ii", i, 1)
-        for v in array_flatten(arr):
-            if v == None:
-                data += struct.pack("!i", -1)
-            else:
-                inner_data = self.bin_out_func(v, **kwargs)
-                data += struct.pack("!i", len(inner_data))
-                data += inner_data
-        return data
-
-class record_recv(object):
-    def __init__(self, record_field_names):
-        self.record_field_names = record_field_names
-
-    def __call__(self, data, **kwargs):
-        num_fields, = struct.unpack("!i", data[:4])
-        data = data[4:]
-        retval = {}
-        for i in range(num_fields):
-            typeoid, size = struct.unpack("!ii", data[:8])
-            data = data[8:]
-            conversion = pg_types[typeoid]["bin_in"]
-            value = conversion(data[:size], **kwargs)
-            data = data[size:]
-            retval[self.record_field_names[i]] = value
-        return retval
-
-py_types = {
-    bool: {"typeoid": 16, "bin_out": boolsend},
-    int: {"inspect": int_inspect},
-    str: {"typeoid": 25, "bin_out": textout},
-    float: {"typeoid": 701, "bin_out": float8send},
-    decimal.Decimal: {"typeoid": 1700, "txt_out": numeric_out},
-    Bytea: {"typeoid": 17, "bin_out": byteasend},
-    datetime.datetime: {"typeoid": 1114, "bin_out": timestamp_send, "inspect": datetime_inspect},
-    datetime.date: {"typeoid": 1082, "txt_out": date_out},
-    datetime.time: {"typeoid": 1083, "txt_out": time_out},
-    Interval: {"typeoid": 1186, "bin_out": interval_send},
-    type(None): {"typeoid": -1},
-    list: {"inspect": array_inspect},
-}
-
-# py type -> pg array typeoid
-py_array_types = {
-    float: 1022,
-    bool: 1000,
-    str: 1009,      # TEXT[]
-    str: 1009,  # TEXT[]
-}
-
-pg_types = {
-    16: {"bin_in": boolrecv},
-    17: {"bin_in": bytearecv},
-    19: {"bin_in": varcharin}, # name type
-    20: {"bin_in": int8recv},
-    21: {"bin_in": int2recv},
-    23: {"bin_in": int4recv},
-    25: {"bin_in": varcharin}, # TEXT type
-    26: {"txt_in": numeric_in}, # oid type
-    700: {"bin_in": float4recv},
-    701: {"bin_in": float8recv},
-    829: {"txt_in": varcharin}, # MACADDR type
-    1000: {"bin_in": array_recv}, # BOOL[]
-    1003: {"bin_in": array_recv}, # NAME[]
-    1005: {"bin_in": array_recv}, # INT2[]
-    1007: {"bin_in": array_recv}, # INT4[]
-    1009: {"bin_in": array_recv}, # TEXT[]
-    1014: {"bin_in": array_recv}, # CHAR[]
-    1015: {"bin_in": array_recv}, # VARCHAR[]
-    1016: {"bin_in": array_recv}, # INT8[]
-    1021: {"bin_in": array_recv}, # FLOAT4[]
-    1022: {"bin_in": array_recv}, # FLOAT8[]
-    1042: {"bin_in": varcharin}, # CHAR type
-    1043: {"bin_in": varcharin}, # VARCHAR type
-    1082: {"txt_in": date_in},
-    1083: {"txt_in": time_in},
-    1114: {"bin_in": timestamp_recv},
-    1184: {"bin_in": timestamptz_recv}, # timestamp w/ tz
-    1186: {"bin_in": interval_recv},
-    1263: {"bin_in": array_recv}, # cstring[]
-    1700: {"bin_in": numeric_recv},
-    2275: {"bin_in": varcharin}, # cstring
-}
-
->>>>>>> 03799762
+# vim: sw=4:expandtab:foldmethod=marker
+#
+# Copyright (c) 2007-2008, Mathieu Fenniak
+# All rights reserved.
+#
+# Redistribution and use in source and binary forms, with or without
+# modification, are permitted provided that the following conditions are
+# met:
+#
+# * Redistributions of source code must retain the above copyright notice,
+# this list of conditions and the following disclaimer.
+# * Redistributions in binary form must reproduce the above copyright notice,
+# this list of conditions and the following disclaimer in the documentation
+# and/or other materials provided with the distribution.
+# * The name of the author may not be used to endorse or promote products
+# derived from this software without specific prior written permission.
+#
+# THIS SOFTWARE IS PROVIDED BY THE COPYRIGHT HOLDERS AND CONTRIBUTORS "AS IS"
+# AND ANY EXPRESS OR IMPLIED WARRANTIES, INCLUDING, BUT NOT LIMITED TO, THE
+# IMPLIED WARRANTIES OF MERCHANTABILITY AND FITNESS FOR A PARTICULAR PURPOSE
+# ARE DISCLAIMED. IN NO EVENT SHALL THE COPYRIGHT OWNER OR CONTRIBUTORS BE
+# LIABLE FOR ANY DIRECT, INDIRECT, INCIDENTAL, SPECIAL, EXEMPLARY, OR
+# CONSEQUENTIAL DAMAGES (INCLUDING, BUT NOT LIMITED TO, PROCUREMENT OF
+# SUBSTITUTE GOODS OR SERVICES; LOSS OF USE, DATA, OR PROFITS; OR BUSINESS
+# INTERRUPTION) HOWEVER CAUSED AND ON ANY THEORY OF LIABILITY, WHETHER IN
+# CONTRACT, STRICT LIABILITY, OR TORT (INCLUDING NEGLIGENCE OR OTHERWISE)
+# ARISING IN ANY WAY OUT OF THE USE OF THIS SOFTWARE, EVEN IF ADVISED OF THE
+# POSSIBILITY OF SUCH DAMAGE.
+
+__author__ = "Mathieu Fenniak"
+
+import datetime
+import decimal
+import struct
+import math
+from .errors import (NotSupportedError, ArrayDataParseError, InternalError,
+        ArrayContentEmptyError, ArrayContentNotHomogenousError,
+        ArrayContentNotSupportedError, ArrayDimensionsNotConsistentError)
+
+try:
+    from pytz import utc
+except ImportError:
+    ZERO = datetime.timedelta(0)
+    class UTC(datetime.tzinfo):
+        def utcoffset(self, dt):
+            return ZERO
+        def tzname(self, dt):
+            return "UTC"
+        def dst(self, dt):
+            return ZERO
+    utc = UTC()
+
+class Bytea(bytes):
+    pass
+
+class Interval(object):
+    def __init__(self, microseconds=0, days=0, months=0):
+        self.microseconds = microseconds
+        self.days = days
+        self.months = months
+
+    def _setMicroseconds(self, value):
+        if not isinstance(value, int) and not isinstance(value, long):
+            raise TypeError("microseconds must be an int or long")
+        elif not (min_int8 < value < max_int8):
+            raise OverflowError("microseconds must be representable as a 64-bit integer")
+        else:
+            self._microseconds = value
+
+    def _setDays(self, value):
+        if not isinstance(value, int) and not isinstance(value, long):
+            raise TypeError("days must be an int or long")
+        elif not (min_int4 < value < max_int4):
+            raise OverflowError("days must be representable as a 32-bit integer")
+        else:
+            self._days = value
+
+    def _setMonths(self, value):
+        if not isinstance(value, int) and not isinstance(value, long):
+            raise TypeError("months must be an int or long")
+        elif not (min_int4 < value < max_int4):
+            raise OverflowError("months must be representable as a 32-bit integer")
+        else:
+            self._months = value
+
+    microseconds = property(lambda self: self._microseconds, _setMicroseconds)
+    days = property(lambda self: self._days, _setDays)
+    months = property(lambda self: self._months, _setMonths)
+
+    def __repr__(self):
+        return "<Interval %s months %s days %s microseconds>" % (self.months, self.days, self.microseconds)
+
+    def __eq__(self, other):
+        return other != None and \
+                isinstance(other, Interval) and \
+                self.months == other.months and \
+                self.days == other.days and \
+                self.microseconds == other.microseconds
+
+    def __neq__(self, other):
+        return not self.__eq__(other)
+
+def pg_type_info(typ):
+    value = None
+    if isinstance(typ, dict):
+        value = typ["value"]
+        typ = typ["type"]
+
+    data = py_types.get(typ)
+    if data == None:
+        raise NotSupportedError("type %r not mapped to pg type" % typ)
+
+    # permit the type data to be determined by the value, if provided
+    inspect_func = data.get("inspect")
+    if value != None and inspect_func != None:
+        data = inspect_func(value)
+
+    type_oid = data.get("typeoid")
+    if type_oid == None:
+        raise InternalError("type %r has no type_oid" % typ)
+    elif type_oid == -1:
+        # special case: NULL values
+        return type_oid, 0
+
+    # prefer bin, but go with whatever exists
+    if data.get("bin_out"):
+        format = 1
+    elif data.get("txt_out"):
+        format = 0
+    else:
+        raise InternalError("no conversion fuction for type %r" % typ)
+
+    return type_oid, format
+
+def pg_value(value, fc, **kwargs):
+    typ = type(value)
+    data = py_types.get(typ)
+    if data == None:
+        raise NotSupportedError("type %r not mapped to pg type" % typ)
+
+    # permit the type conversion to be determined by the value, if provided
+    inspect_func = data.get("inspect")
+    if value != None and inspect_func != None:
+        data = inspect_func(value)
+
+    # special case: NULL values
+    if data.get("typeoid") == -1:
+        return None
+
+    if fc == 0:
+        func = data.get("txt_out")
+    elif fc == 1:
+        func = data.get("bin_out")
+    else:
+        raise InternalError("unrecognized format code %r" % fc)
+    if func == None:
+        raise NotSupportedError("type %r, format code %r not supported" % (typ, fc))
+    return func(value, **kwargs)
+
+def py_type_info(description, record_field_names):
+    type_oid = description['type_oid']
+    data = pg_types.get(type_oid)
+    if data == None:
+        record_data = record_field_names.get(type_oid)
+        if record_data != None:
+            # records are in bin format
+            return 1
+        raise NotSupportedError("type oid %r not mapped to py type" % type_oid)
+    # prefer bin, but go with whatever exists
+    if data.get("bin_in"):
+        format = 1
+    elif data.get("txt_in"):
+        format = 0
+    else:
+        raise InternalError("no conversion fuction for type oid %r" % type_oid)
+    return format
+
+def py_value(v, description, record_field_names, **kwargs):
+    if v == None:
+        # special case - NULL value
+        return None
+    type_oid = description['type_oid']
+    format = description['format']
+    data = pg_types.get(type_oid)
+    if data == None:
+        record_data = record_field_names.get(type_oid)
+        if record_data != None:
+            data = {"bin_in": record_recv(record_data)}
+    if data == None:
+        raise NotSupportedError("type oid %r not supported" % type_oid)
+    if format == 0:
+        func = data.get("txt_in")
+    elif format == 1:
+        func = data.get("bin_in")
+    else:
+        raise NotSupportedError("format code %r not supported" % format)
+    if func == None:
+        raise NotSupportedError("data response format %r, type %r not supported" % (format, type_oid))
+    return func(v, **kwargs)
+
+def boolrecv(data, **kwargs):
+    return struct.unpack("?", data)[0]
+
+def boolsend(v, **kwargs):
+    return struct.pack("?", v)
+
+min_int2, max_int2 = -2 ** 15, 2 ** 15
+min_int4, max_int4 = -2 ** 31, 2 ** 31
+min_int8, max_int8 = -2 ** 63, 2 ** 63
+
+def int_inspect(value):
+    if min_int2 < value < max_int2:
+        return {"typeoid": 21, "bin_out": int2send}
+    elif min_int4 < value < max_int4:
+        return {"typeoid": 23, "bin_out": int4send}
+    elif min_int8 < value < max_int8:
+        return {"typeoid": 20, "bin_out": int8send}
+    else:
+        return {"typeoid": 1700, "bin_out": numeric_send}
+
+def int2recv(data, **kwargs):
+    return struct.unpack("!h", data)[0]
+
+def int2send(v, **kwargs):
+    return struct.pack("!h", v)
+
+def int4recv(data, **kwargs):
+    return struct.unpack("!i", data)[0]
+
+def int4send(v, **kwargs):
+    return struct.pack("!i", v)
+
+def int8recv(data, **kwargs):
+    return struct.unpack("!q", data)[0]
+
+def int8send(v, **kwargs):
+    return struct.pack("!q", v)
+
+def float4recv(data, **kwargs):
+    return struct.unpack("!f", data)[0]
+
+def float8recv(data, **kwargs):
+    return struct.unpack("!d", data)[0]
+
+def float8send(v, **kwargs):
+    return struct.pack("!d", v)
+
+def datetime_inspect(value):
+    if value.tzinfo != None:
+        # send as timestamptz if timezone is provided
+        return {"typeoid": 1184, "bin_out": timestamptz_send}
+    else:
+        # otherwise send as timestamp
+        return {"typeoid": 1114, "bin_out": timestamp_send}
+
+def timestamp_recv(data, integer_datetimes, **kwargs):
+    if integer_datetimes:
+        # data is 64-bit integer representing milliseconds since 2000-01-01
+        val = struct.unpack("!q", data)[0]
+        return datetime.datetime(2000, 1, 1) + datetime.timedelta(microseconds = val)
+    else:
+        # data is double-precision float representing seconds since 2000-01-01
+        val = struct.unpack("!d", data)[0]
+        return datetime.datetime(2000, 1, 1) + datetime.timedelta(seconds = val)
+
+# return a timezone-aware datetime instance if we're reading from a
+# "timestamp with timezone" type.  The timezone returned will always be UTC,
+# but providing that additional information can permit conversion to local.
+def timestamptz_recv(data, **kwargs):
+    return timestamp_recv(data, **kwargs).replace(tzinfo=utc)
+
+def timestamp_send(v, integer_datetimes, **kwargs):
+    delta = v - datetime.datetime(2000, 1, 1)
+    val = delta.microseconds + (delta.seconds * 1000000) + (delta.days * 86400000000)
+    if integer_datetimes:
+        # data is 64-bit integer representing milliseconds since 2000-01-01
+        return struct.pack("!q", val)
+    else:
+        # data is double-precision float representing seconds since 2000-01-01
+        return struct.pack("!d", val / 1000.0 / 1000.0)
+
+def timestamptz_send(v, **kwargs):
+    # timestamps should be sent as UTC.  If they have zone info,
+    # convert them.
+    return timestamp_send(v.astimezone(utc).replace(tzinfo=None), **kwargs)
+
+def date_in(data, **kwargs):
+    year = int(data[0:4])
+    month = int(data[5:7])
+    day = int(data[8:10])
+    return datetime.date(year, month, day)
+
+def date_out(v, **kwargs):
+    return textout(v.isoformat(), **kwargs)
+
+def time_in(data, **kwargs):
+    hour = int(data[0:2])
+    minute = int(data[3:5])
+    sec = decimal.Decimal(data[6:].decode("ascii"))
+    return datetime.time(hour, minute, int(sec), int((sec - int(sec)) * 1000000))
+
+def time_out(v, **kwargs):
+    return textout(v.isoformat(), **kwargs)
+
+def numeric_in(data, **kwargs):
+    if data.find(b".") == -1:
+        return int(data)
+    else:
+        return decimal.Decimal(data)
+
+def numeric_recv(data, **kwargs):
+    num_digits, weight, sign, scale = struct.unpack("!hhhh", data[:8])
+    data = data[8:]
+    digits = struct.unpack("!" + ("h" * num_digits), data)
+    weight = decimal.Decimal(weight)
+    retval = 0
+    for d in digits:
+        d = decimal.Decimal(d)
+        retval += d * (10000 ** weight)
+        weight -= 1
+    if sign:
+        retval *= -1
+    return retval
+
+def numeric_send(v, **kwargs):
+    sign = 0
+    if v < 0:
+        sign = 16384
+        v *= -1
+    max_weight = decimal.Decimal(int(math.floor(math.log(v) / math.log(10000))))
+    weight = max_weight
+    digits = []
+    while v != 0:
+        digit = int(math.floor(v / (10000 ** weight)))
+        v = v - (digit * (10000 ** weight))
+        weight -= 1
+        digits.append(digit)
+    retval = struct.pack("!hhhh", len(digits), max_weight, sign, 0)
+    retval += struct.pack("!" + ("h" * len(digits)), *digits)
+    return retval
+
+def numeric_out(v, **kwargs):
+    return str(v).encode("ascii")
+
+# PostgreSQL encodings:
+#   http://www.postgresql.org/docs/8.3/interactive/multibyte.html
+# Python encodings:
+#   http://www.python.org/doc/2.4/lib/standard-encodings.html
+#
+# Commented out encodings don't require a name change between PostgreSQL and
+# Python.  If the py side is None, then the encoding isn't supported.
+pg_to_py_encodings = {
+    # Not supported:
+    "mule_internal": None,
+    "euc_tw": None,
+
+    # Name fine as-is:
+    #"euc_jp",
+    #"euc_jis_2004",
+    #"euc_kr",
+    #"gb18030",
+    #"gbk",
+    #"johab",
+    #"sjis",
+    #"shift_jis_2004",
+    #"uhc",
+    #"utf8",
+
+    # Different name:
+    "euc_cn": "gb2312",
+    "iso_8859_5": "is8859_5",
+    "iso_8859_6": "is8859_6",
+    "iso_8859_7": "is8859_7",
+    "iso_8859_8": "is8859_8",
+    "koi8": "koi8_r",
+    "latin1": "iso8859-1",
+    "latin2": "iso8859_2",
+    "latin3": "iso8859_3",
+    "latin4": "iso8859_4",
+    "latin5": "iso8859_9",
+    "latin6": "iso8859_10",
+    "latin7": "iso8859_13",
+    "latin8": "iso8859_14",
+    "latin9": "iso8859_15",
+    "sql_ascii": "ascii",
+    "win866": "cp886",
+    "win874": "cp874",
+    "win1250": "cp1250",
+    "win1251": "cp1251",
+    "win1252": "cp1252",
+    "win1253": "cp1253",
+    "win1254": "cp1254",
+    "win1255": "cp1255",
+    "win1256": "cp1256",
+    "win1257": "cp1257",
+    "win1258": "cp1258",
+}
+
+def encoding_convert(encoding):
+    return pg_to_py_encodings.get(encoding.lower(), encoding)
+
+def varcharin(data, client_encoding, **kwargs):
+    return str(data, encoding_convert(client_encoding))
+
+def textout(v, client_encoding, **kwargs):
+    return v.encode(encoding_convert(client_encoding))
+
+def byteasend(v, **kwargs):
+    return v
+
+def bytearecv(data, **kwargs):
+    return Bytea(data)
+
+def interval_recv(data, integer_datetimes, **kwargs):
+    if integer_datetimes:
+        microseconds, days, months = struct.unpack("!qii", data)
+    else:
+        seconds, days, months = struct.unpack("!dii", data)
+        microseconds = int(seconds * 1000 * 1000)
+    return Interval(microseconds, days, months)
+
+def interval_send(data, integer_datetimes, **kwargs):
+    if integer_datetimes:
+        return struct.pack("!qii", data.microseconds, data.days, data.months)
+    else:
+        return struct.pack("!dii", data.microseconds / 1000.0 / 1000.0, data.days, data.months)
+
+def array_recv(data, **kwargs):
+    dim, hasnull, typeoid = struct.unpack("!iii", data[:12])
+    data = data[12:]
+
+    # get type conversion method for typeoid
+    conversion = pg_types[typeoid]["bin_in"]
+
+    # Read dimension info
+    dim_lengths = []
+    element_count = 1
+    for idim in range(dim):
+        dim_len, dim_lbound = struct.unpack("!ii", data[:8])
+        data = data[8:]
+        dim_lengths.append(dim_len)
+        element_count *= dim_len
+
+    # Read all array values
+    array_values = []
+    for i in range(element_count):
+        element_len, = struct.unpack("!i", data[:4])
+        data = data[4:]
+        if element_len == -1:
+            array_values.append(None)
+        else:
+            array_values.append(conversion(data[:element_len], **kwargs))
+            data = data[element_len:]
+    if data != b"":
+        raise ArrayDataParseError("unexpected data left over after array read")
+
+    # at this point, {{1,2,3},{4,5,6}}::int[][] looks like [1,2,3,4,5,6].
+    # go through the dimensions and fix up the array contents to match
+    # expected dimensions
+    for dim_length in reversed(dim_lengths[1:]):
+        val = []
+        while array_values:
+            val.append(array_values[:dim_length])
+            array_values = array_values[dim_length:]
+        array_values = val
+
+    return array_values
+
+def array_inspect(value):
+    # Check if array has any values.  If not, we can't determine the proper
+    # array typeoid.
+    first_element = array_find_first_element(value)
+    if first_element == None:
+        raise ArrayContentEmptyError("array has no values")
+
+    # supported array output
+    typ = type(first_element)
+    if issubclass(typ, int):
+        # special int array support -- send as smallest possible array type
+        special_int_support = True
+        int2_ok, int4_ok, int8_ok = True, True, True
+        for v in array_flatten(value):
+            if v == None:
+                continue
+            if min_int2 < v < max_int2:
+                continue
+            int2_ok = False
+            if min_int4 < v < max_int4:
+                continue
+            int4_ok = False
+            if min_int8 < v < max_int8:
+                continue
+            int8_ok = False
+        if int2_ok:
+            array_typeoid = 1005 # INT2[]
+        elif int4_ok:
+            array_typeoid = 1007 # INT4[]
+        elif int8_ok:
+            array_typeoid = 1016 # INT8[]
+        else:
+            raise ArrayContentNotSupportedError("numeric not supported as array contents")
+    else:
+        special_int_support = False
+        array_typeoid = py_array_types.get(typ)
+        if array_typeoid == None:
+            raise ArrayContentNotSupportedError("type %r not supported as array contents" % typ)
+
+    # check for homogenous array
+    for v in array_flatten(value):
+        if v != None and not isinstance(v, typ):
+            raise ArrayContentNotHomogenousError("not all array elements are of type %r" % typ)
+
+    # check that all array dimensions are consistent
+    array_check_dimensions(value)
+
+    if special_int_support:
+        if array_typeoid == 1005:
+            type_data = {"typeoid": 21, "bin_out": int2send}
+        elif array_typeoid == 1007:
+            type_data = {"typeoid": 23, "bin_out": int4send}
+        elif array_typeoid == 1016:
+            type_data = {"typeoid": 20, "bin_out": int8send}
+    else:
+        type_data = py_types[typ]
+    return {
+        "typeoid": array_typeoid,
+        "bin_out": array_send(type_data["typeoid"], type_data["bin_out"])
+    }
+
+def array_find_first_element(arr):
+    for v in array_flatten(arr):
+        if v != None:
+            return v
+    return None
+
+def array_flatten(arr):
+    for v in arr:
+        if isinstance(v, list):
+            for v2 in array_flatten(v):
+                yield v2
+        else:
+            yield v
+
+def array_check_dimensions(arr):
+    v0 = arr[0]
+    if isinstance(v0, list):
+        req_len = len(v0)
+        req_inner_lengths = array_check_dimensions(v0)
+        for v in arr:
+            inner_lengths = array_check_dimensions(v)
+            if len(v) != req_len or inner_lengths != req_inner_lengths:
+                raise ArrayDimensionsNotConsistentError("array dimensions not consistent")
+        retval = [req_len]
+        retval.extend(req_inner_lengths)
+        return retval
+    else:
+        # make sure nothing else at this level is a list
+        for v in arr:
+            if isinstance(v, list):
+                raise ArrayDimensionsNotConsistentError("array dimensions not consistent")
+        return []
+
+def array_has_null(arr):
+    for v in array_flatten(arr):
+        if v == None:
+            return True
+    return False
+
+def array_dim_lengths(arr):
+    v0 = arr[0]
+    if isinstance(v0, list):
+        retval = [len(v0)]
+        retval.extend(array_dim_lengths(v0))
+    else:
+        return [len(arr)]
+
+class array_send(object):
+    def __init__(self, typeoid, bin_out_func):
+        self.typeoid = typeoid
+        self.bin_out_func = bin_out_func
+
+    def __call__(self, arr, **kwargs):
+        has_null = array_has_null(arr)
+        dim_lengths = array_dim_lengths(arr)
+        data = struct.pack("!iii", len(dim_lengths), has_null, self.typeoid)
+        for i in dim_lengths:
+            data += struct.pack("!ii", i, 1)
+        for v in array_flatten(arr):
+            if v == None:
+                data += struct.pack("!i", -1)
+            else:
+                inner_data = self.bin_out_func(v, **kwargs)
+                data += struct.pack("!i", len(inner_data))
+                data += inner_data
+        return data
+
+class record_recv(object):
+    def __init__(self, record_field_names):
+        self.record_field_names = record_field_names
+
+    def __call__(self, data, **kwargs):
+        num_fields, = struct.unpack("!i", data[:4])
+        data = data[4:]
+        retval = {}
+        for i in range(num_fields):
+            typeoid, size = struct.unpack("!ii", data[:8])
+            data = data[8:]
+            conversion = pg_types[typeoid]["bin_in"]
+            value = conversion(data[:size], **kwargs)
+            data = data[size:]
+            retval[self.record_field_names[i]] = value
+        return retval
+
+py_types = {
+    bool: {"typeoid": 16, "bin_out": boolsend},
+    int: {"inspect": int_inspect},
+    str: {"typeoid": 25, "bin_out": textout},
+    float: {"typeoid": 701, "bin_out": float8send},
+    decimal.Decimal: {"typeoid": 1700, "bin_out": numeric_send},
+    Bytea: {"typeoid": 17, "bin_out": byteasend},
+    datetime.datetime: {"typeoid": 1114, "bin_out": timestamp_send, "inspect": datetime_inspect},
+    datetime.date: {"typeoid": 1082, "txt_out": date_out},
+    datetime.time: {"typeoid": 1083, "txt_out": time_out},
+    Interval: {"typeoid": 1186, "bin_out": interval_send},
+    type(None): {"typeoid": -1},
+    list: {"inspect": array_inspect},
+}
+
+# py type -> pg array typeoid
+py_array_types = {
+    float: 1022,
+    bool: 1000,
+    str: 1009,      # TEXT[]
+    str: 1009,  # TEXT[]
+    decimal.Decimal: 1231, # NUMERIC[]
+}
+
+pg_types = {
+    16: {"bin_in": boolrecv},
+    17: {"bin_in": bytearecv},
+    19: {"bin_in": varcharin}, # name type
+    20: {"bin_in": int8recv},
+    21: {"bin_in": int2recv},
+    23: {"bin_in": int4recv},
+    25: {"bin_in": varcharin}, # TEXT type
+    26: {"txt_in": numeric_in}, # oid type
+    700: {"bin_in": float4recv},
+    701: {"bin_in": float8recv},
+    829: {"txt_in": varcharin}, # MACADDR type
+    1000: {"bin_in": array_recv}, # BOOL[]
+    1003: {"bin_in": array_recv}, # NAME[]
+    1005: {"bin_in": array_recv}, # INT2[]
+    1007: {"bin_in": array_recv}, # INT4[]
+    1009: {"bin_in": array_recv}, # TEXT[]
+    1014: {"bin_in": array_recv}, # CHAR[]
+    1015: {"bin_in": array_recv}, # VARCHAR[]
+    1016: {"bin_in": array_recv}, # INT8[]
+    1021: {"bin_in": array_recv}, # FLOAT4[]
+    1022: {"bin_in": array_recv}, # FLOAT8[]
+    1042: {"bin_in": varcharin}, # CHAR type
+    1043: {"bin_in": varcharin}, # VARCHAR type
+    1082: {"txt_in": date_in},
+    1083: {"txt_in": time_in},
+    1114: {"bin_in": timestamp_recv},
+    1184: {"bin_in": timestamptz_recv}, # timestamp w/ tz
+    1186: {"bin_in": interval_recv},
+    1231: {"bin_in": array_recv}, # NUMERIC[]
+    1263: {"bin_in": array_recv}, # cstring[]
+    1700: {"bin_in": numeric_recv},
+    2275: {"bin_in": varcharin}, # cstring
+}
+