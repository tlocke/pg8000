--- conflicted
+++ resolved
@@ -1,1066 +1,556 @@
-<<<<<<< HEAD
-# vim: sw=4:expandtab:foldmethod=marker
-#
-# Copyright (c) 2007-2008, Mathieu Fenniak
-# All rights reserved.
-#
-# Redistribution and use in source and binary forms, with or without
-# modification, are permitted provided that the following conditions are
-# met:
-#
-# * Redistributions of source code must retain the above copyright notice,
-# this list of conditions and the following disclaimer.
-# * Redistributions in binary form must reproduce the above copyright notice,
-# this list of conditions and the following disclaimer in the documentation
-# and/or other materials provided with the distribution.
-# * The name of the author may not be used to endorse or promote products
-# derived from this software without specific prior written permission.
-#
-# THIS SOFTWARE IS PROVIDED BY THE COPYRIGHT HOLDERS AND CONTRIBUTORS "AS IS"
-# AND ANY EXPRESS OR IMPLIED WARRANTIES, INCLUDING, BUT NOT LIMITED TO, THE
-# IMPLIED WARRANTIES OF MERCHANTABILITY AND FITNESS FOR A PARTICULAR PURPOSE
-# ARE DISCLAIMED. IN NO EVENT SHALL THE COPYRIGHT OWNER OR CONTRIBUTORS BE
-# LIABLE FOR ANY DIRECT, INDIRECT, INCIDENTAL, SPECIAL, EXEMPLARY, OR
-# CONSEQUENTIAL DAMAGES (INCLUDING, BUT NOT LIMITED TO, PROCUREMENT OF
-# SUBSTITUTE GOODS OR SERVICES; LOSS OF USE, DATA, OR PROFITS; OR BUSINESS
-# INTERRUPTION) HOWEVER CAUSED AND ON ANY THEORY OF LIABILITY, WHETHER IN
-# CONTRACT, STRICT LIABILITY, OR TORT (INCLUDING NEGLIGENCE OR OTHERWISE)
-# ARISING IN ANY WAY OUT OF THE USE OF THIS SOFTWARE, EVEN IF ADVISED OF THE
-# POSSIBILITY OF SUCH DAMAGE.
-
-__author__ = "Mathieu Fenniak"
-
-import socket
-import protocol
-import threading
-from errors import *
-
-class DataIterator(object):
-    def __init__(self, obj, func):
-        self.obj = obj
-        self.func = func
-
-    def __iter__(self):
-        return self
-
-    def next(self):
-        retval = self.func(self.obj)
-        if retval == None:
-            raise StopIteration()
-        return retval
-
-statement_number_lock = threading.Lock()
-statement_number = 0
-
-##
-# This class represents a prepared statement.  A prepared statement is
-# pre-parsed on the server, which reduces the need to parse the query every
-# time it is run.  The statement can have parameters in the form of $1, $2, $3,
-# etc.  When parameters are used, the types of the parameters need to be
-# specified when creating the prepared statement.
-# <p>
-# As of v1.01, instances of this class are thread-safe.  This means that a
-# single PreparedStatement can be accessed by multiple threads without the
-# internal consistency of the statement being altered.  However, the
-# responsibility is on the client application to ensure that one thread reading
-# from a statement isn't affected by another thread starting a new query with
-# the same statement.
-# <p>
-# Stability: Added in v1.00, stability guaranteed for v1.xx.
-#
-# @param connection     An instance of {@link Connection Connection}.
-#
-# @param statement      The SQL statement to be represented, often containing
-# parameters in the form of $1, $2, $3, etc.
-#
-# @param types          Python type objects for each parameter in the SQL
-# statement.  For example, int, float, str.
-class PreparedStatement(object):
-
-    ##
-    # Determines the number of rows to read from the database server at once.
-    # Reading more rows increases performance at the cost of memory.  The
-    # default value is 100 rows.  The affect of this parameter is transparent.
-    # That is, the library reads more rows when the cache is empty
-    # automatically.
-    # <p>
-    # Stability: Added in v1.00, stability guaranteed for v1.xx.  It is
-    # possible that implementation changes in the future could cause this
-    # parameter to be ignored.O
-    row_cache_size = 100
-
-    def __init__(self, connection, statement, *types, **kwargs):
-        global statement_number
-        if connection == None or connection.c == None:
-            raise InterfaceError("connection not provided")
-        try:
-            statement_number_lock.acquire()
-            self._statement_number = statement_number
-            statement_number += 1
-        finally:
-            statement_number_lock.release()
-        self.c = connection.c
-        self._portal_name = None
-        self._statement_name = kwargs.get("statement_name", "pg8000_statement_%s" % self._statement_number)
-        self._row_desc = None
-        self._cached_rows = []
-        self._ongoing_row_count = 0
-        self._command_complete = True
-        self._parse_row_desc = self.c.parse(self._statement_name, statement, types)
-        self._lock = threading.RLock()
-
-    def close(self):
-        if self._statement_name != "": # don't close unnamed statement
-            self.c.close_statement(self._statement_name)
-        if self._portal_name != None:
-            self.c.close_portal(self._portal_name)
-            self._portal_name = None
-
-    row_description = property(lambda self: self._getRowDescription())
-    def _getRowDescription(self):
-        if self._row_desc == None:
-            return None
-        return self._row_desc.fields
-
-    ##
-    # Run the SQL prepared statement with the given parameters.
-    # <p>
-    # Stability: Added in v1.00, stability guaranteed for v1.xx.
-    def execute(self, *args, **kwargs):
-        self._lock.acquire()
-        try:
-            if not self._command_complete:
-                # cleanup last execute
-                self._cached_rows = []
-                self._ongoing_row_count = 0
-            if self._portal_name != None:
-                self.c.close_portal(self._portal_name)
-            self._command_complete = False
-            self._portal_name = "pg8000_portal_%s" % self._statement_number
-            self._row_desc, cmd = self.c.bind(self._portal_name, self._statement_name, args, self._parse_row_desc, kwargs.get("stream"))
-            if self._row_desc:
-                # We execute our cursor right away to fill up our cache.  This
-                # prevents the cursor from being destroyed, apparently, by a rogue
-                # Sync between Bind and Execute.  Since it is quite likely that
-                # data will be read from us right away anyways, this seems a safe
-                # move for now.
-                self._fill_cache()
-            else:
-                self._command_complete = True
-                self._ongoing_row_count = -1
-                if cmd != None and cmd.rows != None:
-                    self._ongoing_row_count = cmd.rows
-        finally:
-            self._lock.release()
-
-    def _fill_cache(self):
-        self._lock.acquire()
-        try:
-            if self._cached_rows:
-                raise InternalError("attempt to fill cache that isn't empty")
-            end_of_data, rows = self.c.fetch_rows(self._portal_name, self.row_cache_size, self._row_desc)
-            self._cached_rows = rows
-            if end_of_data:
-                self._command_complete = True
-        finally:
-            self._lock.release()
-
-    def _fetch(self):
-        if not self._row_desc:
-            raise ProgrammingError("no result set")
-        self._lock.acquire()
-        try:
-            if not self._cached_rows:
-                if self._command_complete:
-                    return None
-                self._fill_cache()
-                if self._command_complete and not self._cached_rows:
-                    # fill cache tells us the command is complete, but yet we have
-                    # no rows after filling our cache.  This is a special case when
-                    # a query returns no rows.
-                    return None
-            row = self._cached_rows.pop(0)
-            self._ongoing_row_count += 1
-            return tuple(row)
-        finally:
-            self._lock.release()
-
-    ##
-    # Return a count of the number of rows relevant to the executed statement.
-    # For a SELECT, this is the number of rows returned.  For UPDATE or DELETE,
-    # this the number of rows affected.  For INSERT, the number of rows
-    # inserted.  This property may have a value of -1 to indicate that there
-    # was no row count.
-    # <p>
-    # During a result-set query (eg. SELECT, or INSERT ... RETURNING ...),
-    # accessing this property requires reading the entire result-set into
-    # memory, as reading the data to completion is the only way to determine
-    # the total number of rows.  Avoid using this property in with
-    # result-set queries, as it may cause unexpected memory usage.
-    # <p>
-    # Stability: Added in v1.03, stability guaranteed for v1.xx.
-    row_count = property(lambda self: self._get_row_count())
-    def _get_row_count(self):
-        self._lock.acquire()
-        try:
-            if not self._command_complete:
-                end_of_data, rows = self.c.fetch_rows(self._portal_name, 0, self._row_desc)
-                self._cached_rows += rows
-                if end_of_data:
-                    self._command_complete = True
-                else:
-                    raise InternalError("fetch_rows(0) did not hit end of data")
-            return self._ongoing_row_count + len(self._cached_rows)
-        finally:
-            self._lock.release()
-
-    ##
-    # Read a row from the database server, and return it in a dictionary
-    # indexed by column name/alias.  This method will raise an error if two
-    # columns have the same name.  Returns None after the last row.
-    # <p>
-    # Stability: Added in v1.00, stability guaranteed for v1.xx.
-    def read_dict(self):
-        row = self._fetch()
-        if row == None:
-            return row
-        retval = {}
-        for i in range(len(self._row_desc.fields)):
-            col_name = self._row_desc.fields[i]['name']
-            if retval.has_key(col_name):
-                raise InterfaceError("cannot return dict of row when two columns have the same name (%r)" % (col_name,))
-            retval[col_name] = row[i]
-        return retval
-
-    ##
-    # Read a row from the database server, and return it as a tuple of values.
-    # Returns None after the last row.
-    # <p>
-    # Stability: Added in v1.00, stability guaranteed for v1.xx.
-    def read_tuple(self):
-        return self._fetch()
-
-    ##
-    # Return an iterator for the output of this statement.  The iterator will
-    # return a tuple for each row, in the same manner as {@link
-    # #PreparedStatement.read_tuple read_tuple}.
-    # <p>
-    # Stability: Added in v1.00, stability guaranteed for v1.xx.
-    def iterate_tuple(self):
-        return DataIterator(self, PreparedStatement.read_tuple)
-
-    ##
-    # Return an iterator for the output of this statement.  The iterator will
-    # return a dict for each row, in the same manner as {@link
-    # #PreparedStatement.read_dict read_dict}.
-    # <p>
-    # Stability: Added in v1.00, stability guaranteed for v1.xx.
-    def iterate_dict(self):
-        return DataIterator(self, PreparedStatement.read_dict)
-
-##
-# The Cursor class allows multiple queries to be performed concurrently with a
-# single PostgreSQL connection.  The Cursor object is implemented internally by
-# using a {@link PreparedStatement PreparedStatement} object, so if you plan to
-# use a statement multiple times, you might as well create a PreparedStatement
-# and save a small amount of reparsing time.
-# <p>
-# As of v1.01, instances of this class are thread-safe.  See {@link
-# PreparedStatement PreparedStatement} for more information.
-# <p>
-# Stability: Added in v1.00, stability guaranteed for v1.xx.
-#
-# @param connection     An instance of {@link Connection Connection}.
-class Cursor(object):
-    def __init__(self, connection):
-        self.connection = connection
-        self._stmt = None
-
-    def require_stmt(func):
-        def retval(self, *args, **kwargs):
-            if self._stmt == None:
-                raise ProgrammingError("attempting to use unexecuted cursor")
-            return func(self, *args, **kwargs)
-        return retval
-
-    row_description = property(lambda self: self._getRowDescription())
-    def _getRowDescription(self):
-        if self._stmt == None:
-            return None
-        return self._stmt.row_description
-
-    ##
-    # Run an SQL statement using this cursor.  The SQL statement can have
-    # parameters in the form of $1, $2, $3, etc., which will be filled in by
-    # the additional arguments passed to this function.
-    # <p>
-    # Stability: Added in v1.00, stability guaranteed for v1.xx.
-    # @param query      The SQL statement to execute.
-    def execute(self, query, *args, **kwargs):
-        if self.connection.is_closed:
-            raise ConnectionClosedError()
-        self.connection._unnamed_prepared_statement_lock.acquire()
-        try:
-            self._stmt = PreparedStatement(self.connection, query, statement_name="", *[{"type": type(x), "value": x} for x in args])
-            self._stmt.execute(*args, **kwargs)
-        finally:
-            self.connection._unnamed_prepared_statement_lock.release()
-
-    ##
-    # Run an SQL COPY statement using this cursor.  The SQL statement can have
-    # parameters in the form of $1, $2, $3, etc., which will be filled in by
-    # the additional arguments passed to this function.
-    # <p>
-    # Stability: Added in v1.07, stability guaranteed for v1.xx.
-    # @param query      The SQL statement to execute.
-    def copy_execute(self, fileobj, query, *args):
-        if self.connection.is_closed:
-            raise ConnectionClosedError()
-        self.connection._unnamed_prepared_statement_lock.acquire()
-        try:
-            self._stmt = PreparedStatement(self.connection, query, statement_name="", *[{"type": type(x), "value": x} for x in args])
-            self._stmt.copy_execute(fileobj, *args)
-        finally:
-            self.connection._unnamed_prepared_statement_lock.release()
-
-
-    ##
-    # Return a count of the number of rows currently being read.  If possible,
-    # please avoid using this function.  It requires reading the entire result
-    # set from the database to determine the number of rows being returned.
-    # <p>
-    # Stability: Added in v1.03, stability guaranteed for v1.xx.
-    # Implementation currently requires caching entire result set into memory,
-    # avoid using this property.
-    row_count = property(lambda self: self._get_row_count())
-
-    @require_stmt
-    def _get_row_count(self):
-        return self._stmt.row_count
-
-    ##
-    # Read a row from the database server, and return it in a dictionary
-    # indexed by column name/alias.  This method will raise an error if two
-    # columns have the same name.  Returns None after the last row.
-    # <p>
-    # Stability: Added in v1.00, stability guaranteed for v1.xx.
-    @require_stmt
-    def read_dict(self):
-        return self._stmt.read_dict()
-
-    ##
-    # Read a row from the database server, and return it as a tuple of values.
-    # Returns None after the last row.
-    # <p>
-    # Stability: Added in v1.00, stability guaranteed for v1.xx.
-    @require_stmt
-    def read_tuple(self):
-        return self._stmt.read_tuple()
-
-    ##
-    # Return an iterator for the output of this statement.  The iterator will
-    # return a tuple for each row, in the same manner as {@link
-    # #PreparedStatement.read_tuple read_tuple}.
-    # <p>
-    # Stability: Added in v1.00, stability guaranteed for v1.xx.
-    @require_stmt
-    def iterate_tuple(self):
-        return self._stmt.iterate_tuple()
-
-    ##
-    # Return an iterator for the output of this statement.  The iterator will
-    # return a dict for each row, in the same manner as {@link
-    # #PreparedStatement.read_dict read_dict}.
-    # <p>
-    # Stability: Added in v1.00, stability guaranteed for v1.xx.
-    @require_stmt
-    def iterate_dict(self):
-        return self._stmt.iterate_dict()
-
-    def close(self):
-        if self._stmt != None:
-            self._stmt.close()
-            self._stmt = None
-
-
-    ##
-    # Return the fileno of the underlying socket for this cursor's connection.
-    # <p>
-    # Stability: Added in v1.07, stability guaranteed for v1.xx.
-    def fileno(self):
-        return self.connection.fileno()
-
-    ##
-    # Poll the underlying socket for this cursor and sync if there is data waiting
-    # to be read. This has the effect of flushing asynchronous messages from the
-    # backend. Returns True if messages were read, False otherwise.
-    # <p>
-    # Stability: Added in v1.07, stability guaranteed for v1.xx.
-    def isready(self):
-        return self.connection.isready()
-    
-
-##
-# This class represents a connection to a PostgreSQL database.
-# <p>
-# The database connection is derived from the {@link #Cursor Cursor} class,
-# which provides a default cursor for running queries.  It also provides
-# transaction control via the 'begin', 'commit', and 'rollback' methods.
-# Without beginning a transaction explicitly, all statements will autocommit to
-# the database.
-# <p>
-# As of v1.01, instances of this class are thread-safe.  See {@link
-# PreparedStatement PreparedStatement} for more information.
-# <p>
-# Stability: Added in v1.00, stability guaranteed for v1.xx.
-#
-# @param user   The username to connect to the PostgreSQL server with.  This
-# parameter is required.
-#
-# @keyparam host   The hostname of the PostgreSQL server to connect with.
-# Providing this parameter is necessary for TCP/IP connections.  One of either
-# host, or unix_sock, must be provided.
-#
-# @keyparam unix_sock   The path to the UNIX socket to access the database
-# through, for example, '/tmp/.s.PGSQL.5432'.  One of either unix_sock or host
-# must be provided.  The port parameter will have no affect if unix_sock is
-# provided.
-#
-# @keyparam port   The TCP/IP port of the PostgreSQL server instance.  This
-# parameter defaults to 5432, the registered and common port of PostgreSQL
-# TCP/IP servers.
-#
-# @keyparam database   The name of the database instance to connect with.  This
-# parameter is optional, if omitted the PostgreSQL server will assume the
-# database name is the same as the username.
-#
-# @keyparam password   The user password to connect to the server with.  This
-# parameter is optional.  If omitted, and the database server requests password
-# based authentication, the connection will fail.  On the other hand, if this
-# parameter is provided and the database does not request password
-# authentication, then the password will not be used.
-#
-# @keyparam socket_timeout  Socket connect timeout measured in seconds.
-# Defaults to 60 seconds.
-#
-# @keyparam ssl     Use SSL encryption for TCP/IP socket.  Defaults to False.
-class Connection(Cursor):
-    def __init__(self, user, host=None, unix_sock=None, port=5432, database=None, password=None, socket_timeout=60, ssl=False):
-        self._row_desc = None
-        try:
-            self.c = protocol.Connection(unix_sock=unix_sock, host=host, port=port, socket_timeout=socket_timeout, ssl=ssl)
-            self.c.authenticate(user, password=password, database=database)
-        except socket.error, e:
-            raise InterfaceError("communication error", e)
-        Cursor.__init__(self, self)
-        self._begin = PreparedStatement(self, "BEGIN TRANSACTION")
-        self._commit = PreparedStatement(self, "COMMIT TRANSACTION")
-        self._rollback = PreparedStatement(self, "ROLLBACK TRANSACTION")
-        self._unnamed_prepared_statement_lock = threading.RLock()
-
-    ##
-    # An event handler that is fired when NOTIFY occurs for a notification that
-    # has been LISTEN'd for.  The value of this property is a
-    # util.MulticastDelegate.  A callback can be added by using
-    # connection.NotificationReceived += SomeMethod.  The method will be called
-    # with a single argument, an object that has properties: backend_pid,
-    # condition, and additional_info.  Callbacks can be removed with the -=
-    # operator.
-    # <p>
-    # Stability: Added in v1.03, stability guaranteed for v1.xx.
-    NotificationReceived = property(
-            lambda self: getattr(self.c, "NotificationReceived"),
-            lambda self, value: setattr(self.c, "NotificationReceived", value)
-    )
-
-    ##
-    # An event handler that is fired when the database server issues a notice.
-    # The value of this property is a util.MulticastDelegate.  A callback can
-    # be added by using connection.NotificationReceived += SomeMethod.  The
-    # method will be called with a single argument, an object that has
-    # properties: severity, code, msg, and possibly others (detail, hint,
-    # position, where, file, line, and routine).  Callbacks can be removed with
-    # the -= operator.
-    # <p>
-    # Stability: Added in v1.03, stability guaranteed for v1.xx.
-    NoticeReceived = property(
-            lambda self: getattr(self.c, "NoticeReceived"),
-            lambda self, value: setattr(self.c, "NoticeReceived", value)
-    )
-
-    ##
-    # An event handler that is fired when a runtime configuration option is
-    # changed on the server.  The value of this property is a
-    # util.MulticastDelegate.  A callback can be added by using
-    # connection.NotificationReceived += SomeMethod.  Callbacks can be removed
-    # with the -= operator.  The method will be called with a single argument,
-    # an object that has properties "key" and "value".
-    # <p>
-    # Stability: Added in v1.03, stability guaranteed for v1.xx.
-    ParameterStatusReceived = property(
-            lambda self: getattr(self.c, "ParameterStatusReceived"),
-            lambda self, value: setattr(self.c, "ParameterStatusReceived", value)
-    )
-
-    ##
-    # Begins a new transaction.
-    # <p>
-    # Stability: Added in v1.00, stability guaranteed for v1.xx.
-    def begin(self):
-        if self.is_closed:
-            raise ConnectionClosedError()
-        self._begin.execute()
-
-    ##
-    # Commits the running transaction.
-    # <p>
-    # Stability: Added in v1.00, stability guaranteed for v1.xx.
-    def commit(self):
-        if self.is_closed:
-            raise ConnectionClosedError()
-        self._commit.execute()
-
-    ##
-    # Rolls back the running transaction.
-    # <p>
-    # Stability: Added in v1.00, stability guaranteed for v1.xx.
-    def rollback(self):
-        if self.is_closed:
-            raise ConnectionClosedError()
-        self._rollback.execute()
-
-    ##
-    # Closes an open connection.
-    def close(self):
-        if self.is_closed:
-            raise ConnectionClosedError()
-        self.c.close()
-        self.c = None
-
-    is_closed = property(lambda self: self.c == None)
-
-    def recache_record_types(self):
-        self.c._cache_record_attnames()
-
-    ##
-    # Return the fileno of the underlying socket for this connection.
-    # <p>
-    # Stability: Added in v1.07, stability guaranteed for v1.xx.
-    def fileno(self):
-        return self.c.fileno()
-
-    ##
-    # Poll the underlying socket for this connection and sync if there is data
-    # waiting to be read. This has the effect of flushing asynchronous
-    # messages from the backend. Returns True if messages were read, False
-    # otherwise.
-    # <p>
-    # Stability: Added in v1.07, stability guaranteed for v1.xx.
-    def isready(self):
-        return self.c.isready()
-=======
-# vim: sw=4:expandtab:foldmethod=marker
-#
-# Copyright (c) 2007-2008, Mathieu Fenniak
-# All rights reserved.
-#
-# Redistribution and use in source and binary forms, with or without
-# modification, are permitted provided that the following conditions are
-# met:
-#
-# * Redistributions of source code must retain the above copyright notice,
-# this list of conditions and the following disclaimer.
-# * Redistributions in binary form must reproduce the above copyright notice,
-# this list of conditions and the following disclaimer in the documentation
-# and/or other materials provided with the distribution.
-# * The name of the author may not be used to endorse or promote products
-# derived from this software without specific prior written permission.
-#
-# THIS SOFTWARE IS PROVIDED BY THE COPYRIGHT HOLDERS AND CONTRIBUTORS "AS IS"
-# AND ANY EXPRESS OR IMPLIED WARRANTIES, INCLUDING, BUT NOT LIMITED TO, THE
-# IMPLIED WARRANTIES OF MERCHANTABILITY AND FITNESS FOR A PARTICULAR PURPOSE
-# ARE DISCLAIMED. IN NO EVENT SHALL THE COPYRIGHT OWNER OR CONTRIBUTORS BE
-# LIABLE FOR ANY DIRECT, INDIRECT, INCIDENTAL, SPECIAL, EXEMPLARY, OR
-# CONSEQUENTIAL DAMAGES (INCLUDING, BUT NOT LIMITED TO, PROCUREMENT OF
-# SUBSTITUTE GOODS OR SERVICES; LOSS OF USE, DATA, OR PROFITS; OR BUSINESS
-# INTERRUPTION) HOWEVER CAUSED AND ON ANY THEORY OF LIABILITY, WHETHER IN
-# CONTRACT, STRICT LIABILITY, OR TORT (INCLUDING NEGLIGENCE OR OTHERWISE)
-# ARISING IN ANY WAY OUT OF THE USE OF THIS SOFTWARE, EVEN IF ADVISED OF THE
-# POSSIBILITY OF SUCH DAMAGE.
-
-__author__ = "Mathieu Fenniak"
-
-import socket
-from . import protocol
-import threading
-from .errors import *
-
-class DataIterator(object):
-    def __init__(self, obj, func):
-        self.obj = obj
-        self.func = func
-
-    def __iter__(self):
-        return self
-
-    def __next__(self):
-        retval = self.func(self.obj)
-        if retval == None:
-            raise StopIteration()
-        return retval
-
-statement_number_lock = threading.Lock()
-statement_number = 0
-
-##
-# This class represents a prepared statement.  A prepared statement is
-# pre-parsed on the server, which reduces the need to parse the query every
-# time it is run.  The statement can have parameters in the form of $1, $2, $3,
-# etc.  When parameters are used, the types of the parameters need to be
-# specified when creating the prepared statement.
-# <p>
-# As of v1.01, instances of this class are thread-safe.  This means that a
-# single PreparedStatement can be accessed by multiple threads without the
-# internal consistency of the statement being altered.  However, the
-# responsibility is on the client application to ensure that one thread reading
-# from a statement isn't affected by another thread starting a new query with
-# the same statement.
-# <p>
-# Stability: Added in v1.00, stability guaranteed for v1.xx.
-#
-# @param connection     An instance of {@link Connection Connection}.
-#
-# @param statement      The SQL statement to be represented, often containing
-# parameters in the form of $1, $2, $3, etc.
-#
-# @param types          Python type objects for each parameter in the SQL
-# statement.  For example, int, float, str.
-class PreparedStatement(object):
-
-    ##
-    # Determines the number of rows to read from the database server at once.
-    # Reading more rows increases performance at the cost of memory.  The
-    # default value is 100 rows.  The affect of this parameter is transparent.
-    # That is, the library reads more rows when the cache is empty
-    # automatically.
-    # <p>
-    # Stability: Added in v1.00, stability guaranteed for v1.xx.  It is
-    # possible that implementation changes in the future could cause this
-    # parameter to be ignored.O
-    row_cache_size = 100
-
-    def __init__(self, connection, statement, *types, **kwargs):
-        global statement_number
-        if connection == None or connection.c == None:
-            raise InterfaceError("connection not provided")
-        with statement_number_lock:
-            self._statement_number = statement_number
-            statement_number += 1
-        self.c = connection.c
-        self._portal_name = None
-        self._statement_name = kwargs.get("statement_name", "pg8000_statement_%s" % self._statement_number)
-        self._row_desc = None
-        self._cached_rows = []
-        self._ongoing_row_count = 0
-        self._command_complete = True
-        self._parse_row_desc = self.c.parse(self._statement_name, statement, types)
-        self._lock = threading.RLock()
-
-    def close(self):
-        if self._statement_name != "": # don't close unnamed statement
-            self.c.close_statement(self._statement_name)
-        if self._portal_name != None:
-            self.c.close_portal(self._portal_name)
-            self._portal_name = None
-
-    row_description = property(lambda self: self._getRowDescription())
-    def _getRowDescription(self):
-        if self._row_desc == None:
-            return None
-        return self._row_desc.fields
-
-    ##
-    # Run the SQL prepared statement with the given parameters.
-    # <p>
-    # Stability: Added in v1.00, stability guaranteed for v1.xx.
-    def execute(self, *args):
-        self._lock.acquire()
-        try:
-            if not self._command_complete:
-                # cleanup last execute
-                self._cached_rows = []
-                self._ongoing_row_count = 0
-            if self._portal_name != None:
-                self.c.close_portal(self._portal_name)
-            self._command_complete = False
-            self._portal_name = "pg8000_portal_%s" % self._statement_number
-            self._row_desc, cmd = self.c.bind(self._portal_name, self._statement_name, args, self._parse_row_desc)
-            if self._row_desc:
-                # We execute our cursor right away to fill up our cache.  This
-                # prevents the cursor from being destroyed, apparently, by a rogue
-                # Sync between Bind and Execute.  Since it is quite likely that
-                # data will be read from us right away anyways, this seems a safe
-                # move for now.
-                self._fill_cache()
-            else:
-                self._command_complete = True
-                self._ongoing_row_count = -1
-                if cmd != None and cmd.rows != None:
-                    self._ongoing_row_count = cmd.rows
-        finally:
-            self._lock.release()
-
-    def _fill_cache(self):
-        self._lock.acquire()
-        try:
-            if self._cached_rows:
-                raise InternalError("attempt to fill cache that isn't empty")
-            end_of_data, rows = self.c.fetch_rows(self._portal_name, self.row_cache_size, self._row_desc)
-            self._cached_rows = rows
-            if end_of_data:
-                self._command_complete = True
-        finally:
-            self._lock.release()
-
-    def _fetch(self):
-        if not self._row_desc:
-            raise ProgrammingError("no result set")
-        self._lock.acquire()
-        try:
-            if not self._cached_rows:
-                if self._command_complete:
-                    return None
-                self._fill_cache()
-                if self._command_complete and not self._cached_rows:
-                    # fill cache tells us the command is complete, but yet we have
-                    # no rows after filling our cache.  This is a special case when
-                    # a query returns no rows.
-                    return None
-            row = self._cached_rows.pop(0)
-            self._ongoing_row_count += 1
-            return tuple(row)
-        finally:
-            self._lock.release()
-
-    ##
-    # Return a count of the number of rows relevant to the executed statement.
-    # For a SELECT, this is the number of rows returned.  For UPDATE or DELETE,
-    # this the number of rows affected.  For INSERT, the number of rows
-    # inserted.  This property may have a value of -1 to indicate that there
-    # was no row count.
-    # <p>
-    # During a result-set query (eg. SELECT, or INSERT ... RETURNING ...),
-    # accessing this property requires reading the entire result-set into
-    # memory, as reading the data to completion is the only way to determine
-    # the total number of rows.  Avoid using this property in with
-    # result-set queries, as it may cause unexpected memory usage.
-    # <p>
-    # Stability: Added in v1.03, stability guaranteed for v1.xx.
-    row_count = property(lambda self: self._get_row_count())
-    def _get_row_count(self):
-        self._lock.acquire()
-        try:
-            if not self._command_complete:
-                end_of_data, rows = self.c.fetch_rows(self._portal_name, 0, self._row_desc)
-                self._cached_rows += rows
-                if end_of_data:
-                    self._command_complete = True
-                else:
-                    raise InternalError("fetch_rows(0) did not hit end of data")
-            return self._ongoing_row_count + len(self._cached_rows)
-        finally:
-            self._lock.release()
-
-    ##
-    # Read a row from the database server, and return it in a dictionary
-    # indexed by column name/alias.  This method will raise an error if two
-    # columns have the same name.  Returns None after the last row.
-    # <p>
-    # Stability: Added in v1.00, stability guaranteed for v1.xx.
-    def read_dict(self):
-        row = self._fetch()
-        if row == None:
-            return row
-        retval = {}
-        for i in range(len(self._row_desc.fields)):
-            col_name = self._row_desc.fields[i]['name']
-            if col_name in retval:
-                raise InterfaceError("cannot return dict of row when two columns have the same name (%r)" % (col_name,))
-            retval[col_name] = row[i]
-        return retval
-
-    ##
-    # Read a row from the database server, and return it as a tuple of values.
-    # Returns None after the last row.
-    # <p>
-    # Stability: Added in v1.00, stability guaranteed for v1.xx.
-    def read_tuple(self):
-        return self._fetch()
-
-    ##
-    # Return an iterator for the output of this statement.  The iterator will
-    # return a tuple for each row, in the same manner as {@link
-    # #PreparedStatement.read_tuple read_tuple}.
-    # <p>
-    # Stability: Added in v1.00, stability guaranteed for v1.xx.
-    def iterate_tuple(self):
-        return DataIterator(self, PreparedStatement.read_tuple)
-
-    ##
-    # Return an iterator for the output of this statement.  The iterator will
-    # return a dict for each row, in the same manner as {@link
-    # #PreparedStatement.read_dict read_dict}.
-    # <p>
-    # Stability: Added in v1.00, stability guaranteed for v1.xx.
-    def iterate_dict(self):
-        return DataIterator(self, PreparedStatement.read_dict)
-
-##
-# The Cursor class allows multiple queries to be performed concurrently with a
-# single PostgreSQL connection.  The Cursor object is implemented internally by
-# using a {@link PreparedStatement PreparedStatement} object, so if you plan to
-# use a statement multiple times, you might as well create a PreparedStatement
-# and save a small amount of reparsing time.
-# <p>
-# As of v1.01, instances of this class are thread-safe.  See {@link
-# PreparedStatement PreparedStatement} for more information.
-# <p>
-# Stability: Added in v1.00, stability guaranteed for v1.xx.
-#
-# @param connection     An instance of {@link Connection Connection}.
-class Cursor(object):
-    def __init__(self, connection):
-        self.connection = connection
-        self._stmt = None
-
-    def require_stmt(func):
-        def retval(self, *args, **kwargs):
-            if self._stmt == None:
-                raise ProgrammingError("attempting to use unexecuted cursor")
-            return func(self, *args, **kwargs)
-        return retval
-
-    row_description = property(lambda self: self._getRowDescription())
-    def _getRowDescription(self):
-        if self._stmt == None:
-            return None
-        return self._stmt.row_description
-
-    ##
-    # Run an SQL statement using this cursor.  The SQL statement can have
-    # parameters in the form of $1, $2, $3, etc., which will be filled in by
-    # the additional arguments passed to this function.
-    # <p>
-    # Stability: Added in v1.00, stability guaranteed for v1.xx.
-    # @param query      The SQL statement to execute.
-    def execute(self, query, *args):
-        if self.connection.is_closed:
-            raise ConnectionClosedError()
-        self.connection._unnamed_prepared_statement_lock.acquire()
-        try:
-            self._stmt = PreparedStatement(self.connection, query, statement_name="", *[{"type": type(x), "value": x} for x in args])
-            self._stmt.execute(*args)
-        finally:
-            self.connection._unnamed_prepared_statement_lock.release()
-
-    ##
-    # Return a count of the number of rows currently being read.  If possible,
-    # please avoid using this function.  It requires reading the entire result
-    # set from the database to determine the number of rows being returned.
-    # <p>
-    # Stability: Added in v1.03, stability guaranteed for v1.xx.
-    # Implementation currently requires caching entire result set into memory,
-    # avoid using this property.
-    row_count = property(lambda self: self._get_row_count())
-
-    @require_stmt
-    def _get_row_count(self):
-        return self._stmt.row_count
-
-    ##
-    # Read a row from the database server, and return it in a dictionary
-    # indexed by column name/alias.  This method will raise an error if two
-    # columns have the same name.  Returns None after the last row.
-    # <p>
-    # Stability: Added in v1.00, stability guaranteed for v1.xx.
-    @require_stmt
-    def read_dict(self):
-        return self._stmt.read_dict()
-
-    ##
-    # Read a row from the database server, and return it as a tuple of values.
-    # Returns None after the last row.
-    # <p>
-    # Stability: Added in v1.00, stability guaranteed for v1.xx.
-    @require_stmt
-    def read_tuple(self):
-        return self._stmt.read_tuple()
-
-    ##
-    # Return an iterator for the output of this statement.  The iterator will
-    # return a tuple for each row, in the same manner as {@link
-    # #PreparedStatement.read_tuple read_tuple}.
-    # <p>
-    # Stability: Added in v1.00, stability guaranteed for v1.xx.
-    @require_stmt
-    def iterate_tuple(self):
-        return self._stmt.iterate_tuple()
-
-    ##
-    # Return an iterator for the output of this statement.  The iterator will
-    # return a dict for each row, in the same manner as {@link
-    # #PreparedStatement.read_dict read_dict}.
-    # <p>
-    # Stability: Added in v1.00, stability guaranteed for v1.xx.
-    @require_stmt
-    def iterate_dict(self):
-        return self._stmt.iterate_dict()
-
-    def close(self):
-        if self._stmt != None:
-            self._stmt.close()
-            self._stmt = None
-
-##
-# This class represents a connection to a PostgreSQL database.
-# <p>
-# The database connection is derived from the {@link #Cursor Cursor} class,
-# which provides a default cursor for running queries.  It also provides
-# transaction control via the 'begin', 'commit', and 'rollback' methods.
-# Without beginning a transaction explicitly, all statements will autocommit to
-# the database.
-# <p>
-# As of v1.01, instances of this class are thread-safe.  See {@link
-# PreparedStatement PreparedStatement} for more information.
-# <p>
-# Stability: Added in v1.00, stability guaranteed for v1.xx.
-#
-# @param user   The username to connect to the PostgreSQL server with.  This
-# parameter is required.
-#
-# @keyparam host   The hostname of the PostgreSQL server to connect with.
-# Providing this parameter is necessary for TCP/IP connections.  One of either
-# host, or unix_sock, must be provided.
-#
-# @keyparam unix_sock   The path to the UNIX socket to access the database
-# through, for example, '/tmp/.s.PGSQL.5432'.  One of either unix_sock or host
-# must be provided.  The port parameter will have no affect if unix_sock is
-# provided.
-#
-# @keyparam port   The TCP/IP port of the PostgreSQL server instance.  This
-# parameter defaults to 5432, the registered and common port of PostgreSQL
-# TCP/IP servers.
-#
-# @keyparam database   The name of the database instance to connect with.  This
-# parameter is optional, if omitted the PostgreSQL server will assume the
-# database name is the same as the username.
-#
-# @keyparam password   The user password to connect to the server with.  This
-# parameter is optional.  If omitted, and the database server requests password
-# based authentication, the connection will fail.  On the other hand, if this
-# parameter is provided and the database does not request password
-# authentication, then the password will not be used.
-#
-# @keyparam socket_timeout  Socket connect timeout measured in seconds.
-# Defaults to 60 seconds.
-#
-# @keyparam ssl     Use SSL encryption for TCP/IP socket.  Defaults to False.
-class Connection(Cursor):
-    def __init__(self, user, host=None, unix_sock=None, port=5432, database=None, password=None, socket_timeout=60, ssl=False):
-        self._row_desc = None
-        try:
-            self.c = protocol.Connection(unix_sock=unix_sock, host=host, port=port, socket_timeout=socket_timeout, ssl=ssl)
-            self.c.authenticate(user, password=password, database=database)
-        except socket.error as e:
-            raise InterfaceError("communication error", e)
-        Cursor.__init__(self, self)
-        self._begin = PreparedStatement(self, "BEGIN TRANSACTION")
-        self._commit = PreparedStatement(self, "COMMIT TRANSACTION")
-        self._rollback = PreparedStatement(self, "ROLLBACK TRANSACTION")
-        self._unnamed_prepared_statement_lock = threading.RLock()
-
-    ##
-    # An event handler that is fired when NOTIFY occurs for a notification that
-    # has been LISTEN'd for.  The value of this property is a
-    # util.MulticastDelegate.  A callback can be added by using
-    # connection.NotificationReceived += SomeMethod.  The method will be called
-    # with a single argument, an object that has properties: backend_pid,
-    # condition, and additional_info.  Callbacks can be removed with the -=
-    # operator.
-    # <p>
-    # Stability: Added in v1.03, stability guaranteed for v1.xx.
-    NotificationReceived = property(
-            lambda self: getattr(self.c, "NotificationReceived"),
-            lambda self, value: setattr(self.c, "NotificationReceived", value)
-    )
-
-    ##
-    # An event handler that is fired when the database server issues a notice.
-    # The value of this property is a util.MulticastDelegate.  A callback can
-    # be added by using connection.NotificationReceived += SomeMethod.  The
-    # method will be called with a single argument, an object that has
-    # properties: severity, code, msg, and possibly others (detail, hint,
-    # position, where, file, line, and routine).  Callbacks can be removed with
-    # the -= operator.
-    # <p>
-    # Stability: Added in v1.03, stability guaranteed for v1.xx.
-    NoticeReceived = property(
-            lambda self: getattr(self.c, "NoticeReceived"),
-            lambda self, value: setattr(self.c, "NoticeReceived", value)
-    )
-
-    ##
-    # An event handler that is fired when a runtime configuration option is
-    # changed on the server.  The value of this property is a
-    # util.MulticastDelegate.  A callback can be added by using
-    # connection.NotificationReceived += SomeMethod.  Callbacks can be removed
-    # with the -= operator.  The method will be called with a single argument,
-    # an object that has properties "key" and "value".
-    # <p>
-    # Stability: Added in v1.03, stability guaranteed for v1.xx.
-    ParameterStatusReceived = property(
-            lambda self: getattr(self.c, "ParameterStatusReceived"),
-            lambda self, value: setattr(self.c, "ParameterStatusReceived", value)
-    )
-
-    ##
-    # Begins a new transaction.
-    # <p>
-    # Stability: Added in v1.00, stability guaranteed for v1.xx.
-    def begin(self):
-        if self.is_closed:
-            raise ConnectionClosedError()
-        self._begin.execute()
-
-    ##
-    # Commits the running transaction.
-    # <p>
-    # Stability: Added in v1.00, stability guaranteed for v1.xx.
-    def commit(self):
-        if self.is_closed:
-            raise ConnectionClosedError()
-        self._commit.execute()
-
-    ##
-    # Rolls back the running transaction.
-    # <p>
-    # Stability: Added in v1.00, stability guaranteed for v1.xx.
-    def rollback(self):
-        if self.is_closed:
-            raise ConnectionClosedError()
-        self._rollback.execute()
-
-    ##
-    # Closes an open connection.
-    def close(self):
-        if self.is_closed:
-            raise ConnectionClosedError()
-        self.c.close()
-        self.c = None
-
-    is_closed = property(lambda self: self.c == None)
-
-    def recache_record_types(self):
-        self.c._cache_record_attnames()
-
->>>>>>> ab8fb89a
+# vim: sw=4:expandtab:foldmethod=marker
+#
+# Copyright (c) 2007-2008, Mathieu Fenniak
+# All rights reserved.
+#
+# Redistribution and use in source and binary forms, with or without
+# modification, are permitted provided that the following conditions are
+# met:
+#
+# * Redistributions of source code must retain the above copyright notice,
+# this list of conditions and the following disclaimer.
+# * Redistributions in binary form must reproduce the above copyright notice,
+# this list of conditions and the following disclaimer in the documentation
+# and/or other materials provided with the distribution.
+# * The name of the author may not be used to endorse or promote products
+# derived from this software without specific prior written permission.
+#
+# THIS SOFTWARE IS PROVIDED BY THE COPYRIGHT HOLDERS AND CONTRIBUTORS "AS IS"
+# AND ANY EXPRESS OR IMPLIED WARRANTIES, INCLUDING, BUT NOT LIMITED TO, THE
+# IMPLIED WARRANTIES OF MERCHANTABILITY AND FITNESS FOR A PARTICULAR PURPOSE
+# ARE DISCLAIMED. IN NO EVENT SHALL THE COPYRIGHT OWNER OR CONTRIBUTORS BE
+# LIABLE FOR ANY DIRECT, INDIRECT, INCIDENTAL, SPECIAL, EXEMPLARY, OR
+# CONSEQUENTIAL DAMAGES (INCLUDING, BUT NOT LIMITED TO, PROCUREMENT OF
+# SUBSTITUTE GOODS OR SERVICES; LOSS OF USE, DATA, OR PROFITS; OR BUSINESS
+# INTERRUPTION) HOWEVER CAUSED AND ON ANY THEORY OF LIABILITY, WHETHER IN
+# CONTRACT, STRICT LIABILITY, OR TORT (INCLUDING NEGLIGENCE OR OTHERWISE)
+# ARISING IN ANY WAY OUT OF THE USE OF THIS SOFTWARE, EVEN IF ADVISED OF THE
+# POSSIBILITY OF SUCH DAMAGE.
+
+__author__ = "Mathieu Fenniak"
+
+import socket
+from . import protocol
+import threading
+from .errors import *
+
+class DataIterator(object):
+    def __init__(self, obj, func):
+        self.obj = obj
+        self.func = func
+
+    def __iter__(self):
+        return self
+
+    def __next__(self):
+        retval = self.func(self.obj)
+        if retval == None:
+            raise StopIteration()
+        return retval
+
+statement_number_lock = threading.Lock()
+statement_number = 0
+
+##
+# This class represents a prepared statement.  A prepared statement is
+# pre-parsed on the server, which reduces the need to parse the query every
+# time it is run.  The statement can have parameters in the form of $1, $2, $3,
+# etc.  When parameters are used, the types of the parameters need to be
+# specified when creating the prepared statement.
+# <p>
+# As of v1.01, instances of this class are thread-safe.  This means that a
+# single PreparedStatement can be accessed by multiple threads without the
+# internal consistency of the statement being altered.  However, the
+# responsibility is on the client application to ensure that one thread reading
+# from a statement isn't affected by another thread starting a new query with
+# the same statement.
+# <p>
+# Stability: Added in v1.00, stability guaranteed for v1.xx.
+#
+# @param connection     An instance of {@link Connection Connection}.
+#
+# @param statement      The SQL statement to be represented, often containing
+# parameters in the form of $1, $2, $3, etc.
+#
+# @param types          Python type objects for each parameter in the SQL
+# statement.  For example, int, float, str.
+class PreparedStatement(object):
+
+    ##
+    # Determines the number of rows to read from the database server at once.
+    # Reading more rows increases performance at the cost of memory.  The
+    # default value is 100 rows.  The affect of this parameter is transparent.
+    # That is, the library reads more rows when the cache is empty
+    # automatically.
+    # <p>
+    # Stability: Added in v1.00, stability guaranteed for v1.xx.  It is
+    # possible that implementation changes in the future could cause this
+    # parameter to be ignored.O
+    row_cache_size = 100
+
+    def __init__(self, connection, statement, *types, **kwargs):
+        global statement_number
+        if connection == None or connection.c == None:
+            raise InterfaceError("connection not provided")
+        with statement_number_lock:
+            self._statement_number = statement_number
+            statement_number += 1
+        self.c = connection.c
+        self._portal_name = None
+        self._statement_name = kwargs.get("statement_name", "pg8000_statement_%s" % self._statement_number)
+        self._row_desc = None
+        self._cached_rows = []
+        self._ongoing_row_count = 0
+        self._command_complete = True
+        self._parse_row_desc = self.c.parse(self._statement_name, statement, types)
+        self._lock = threading.RLock()
+
+    def close(self):
+        if self._statement_name != "": # don't close unnamed statement
+            self.c.close_statement(self._statement_name)
+        if self._portal_name != None:
+            self.c.close_portal(self._portal_name)
+            self._portal_name = None
+
+    row_description = property(lambda self: self._getRowDescription())
+    def _getRowDescription(self):
+        if self._row_desc == None:
+            return None
+        return self._row_desc.fields
+
+    ##
+    # Run the SQL prepared statement with the given parameters.
+    # <p>
+    # Stability: Added in v1.00, stability guaranteed for v1.xx.
+    def execute(self, *args, **kwargs):
+        self._lock.acquire()
+        try:
+            if not self._command_complete:
+                # cleanup last execute
+                self._cached_rows = []
+                self._ongoing_row_count = 0
+            if self._portal_name != None:
+                self.c.close_portal(self._portal_name)
+            self._command_complete = False
+            self._portal_name = "pg8000_portal_%s" % self._statement_number
+            self._row_desc, cmd = self.c.bind(self._portal_name, self._statement_name, args, self._parse_row_desc, kwargs.get("stream"))
+            if self._row_desc:
+                # We execute our cursor right away to fill up our cache.  This
+                # prevents the cursor from being destroyed, apparently, by a rogue
+                # Sync between Bind and Execute.  Since it is quite likely that
+                # data will be read from us right away anyways, this seems a safe
+                # move for now.
+                self._fill_cache()
+            else:
+                self._command_complete = True
+                self._ongoing_row_count = -1
+                if cmd != None and cmd.rows != None:
+                    self._ongoing_row_count = cmd.rows
+        finally:
+            self._lock.release()
+
+    def _fill_cache(self):
+        self._lock.acquire()
+        try:
+            if self._cached_rows:
+                raise InternalError("attempt to fill cache that isn't empty")
+            end_of_data, rows = self.c.fetch_rows(self._portal_name, self.row_cache_size, self._row_desc)
+            self._cached_rows = rows
+            if end_of_data:
+                self._command_complete = True
+        finally:
+            self._lock.release()
+
+    def _fetch(self):
+        if not self._row_desc:
+            raise ProgrammingError("no result set")
+        self._lock.acquire()
+        try:
+            if not self._cached_rows:
+                if self._command_complete:
+                    return None
+                self._fill_cache()
+                if self._command_complete and not self._cached_rows:
+                    # fill cache tells us the command is complete, but yet we have
+                    # no rows after filling our cache.  This is a special case when
+                    # a query returns no rows.
+                    return None
+            row = self._cached_rows.pop(0)
+            self._ongoing_row_count += 1
+            return tuple(row)
+        finally:
+            self._lock.release()
+
+    ##
+    # Return a count of the number of rows relevant to the executed statement.
+    # For a SELECT, this is the number of rows returned.  For UPDATE or DELETE,
+    # this the number of rows affected.  For INSERT, the number of rows
+    # inserted.  This property may have a value of -1 to indicate that there
+    # was no row count.
+    # <p>
+    # During a result-set query (eg. SELECT, or INSERT ... RETURNING ...),
+    # accessing this property requires reading the entire result-set into
+    # memory, as reading the data to completion is the only way to determine
+    # the total number of rows.  Avoid using this property in with
+    # result-set queries, as it may cause unexpected memory usage.
+    # <p>
+    # Stability: Added in v1.03, stability guaranteed for v1.xx.
+    row_count = property(lambda self: self._get_row_count())
+    def _get_row_count(self):
+        self._lock.acquire()
+        try:
+            if not self._command_complete:
+                end_of_data, rows = self.c.fetch_rows(self._portal_name, 0, self._row_desc)
+                self._cached_rows += rows
+                if end_of_data:
+                    self._command_complete = True
+                else:
+                    raise InternalError("fetch_rows(0) did not hit end of data")
+            return self._ongoing_row_count + len(self._cached_rows)
+        finally:
+            self._lock.release()
+
+    ##
+    # Read a row from the database server, and return it in a dictionary
+    # indexed by column name/alias.  This method will raise an error if two
+    # columns have the same name.  Returns None after the last row.
+    # <p>
+    # Stability: Added in v1.00, stability guaranteed for v1.xx.
+    def read_dict(self):
+        row = self._fetch()
+        if row == None:
+            return row
+        retval = {}
+        for i in range(len(self._row_desc.fields)):
+            col_name = self._row_desc.fields[i]['name']
+            if col_name in retval:
+                raise InterfaceError("cannot return dict of row when two columns have the same name (%r)" % (col_name,))
+            retval[col_name] = row[i]
+        return retval
+
+    ##
+    # Read a row from the database server, and return it as a tuple of values.
+    # Returns None after the last row.
+    # <p>
+    # Stability: Added in v1.00, stability guaranteed for v1.xx.
+    def read_tuple(self):
+        return self._fetch()
+
+    ##
+    # Return an iterator for the output of this statement.  The iterator will
+    # return a tuple for each row, in the same manner as {@link
+    # #PreparedStatement.read_tuple read_tuple}.
+    # <p>
+    # Stability: Added in v1.00, stability guaranteed for v1.xx.
+    def iterate_tuple(self):
+        return DataIterator(self, PreparedStatement.read_tuple)
+
+    ##
+    # Return an iterator for the output of this statement.  The iterator will
+    # return a dict for each row, in the same manner as {@link
+    # #PreparedStatement.read_dict read_dict}.
+    # <p>
+    # Stability: Added in v1.00, stability guaranteed for v1.xx.
+    def iterate_dict(self):
+        return DataIterator(self, PreparedStatement.read_dict)
+
+##
+# The Cursor class allows multiple queries to be performed concurrently with a
+# single PostgreSQL connection.  The Cursor object is implemented internally by
+# using a {@link PreparedStatement PreparedStatement} object, so if you plan to
+# use a statement multiple times, you might as well create a PreparedStatement
+# and save a small amount of reparsing time.
+# <p>
+# As of v1.01, instances of this class are thread-safe.  See {@link
+# PreparedStatement PreparedStatement} for more information.
+# <p>
+# Stability: Added in v1.00, stability guaranteed for v1.xx.
+#
+# @param connection     An instance of {@link Connection Connection}.
+class Cursor(object):
+    def __init__(self, connection):
+        self.connection = connection
+        self._stmt = None
+
+    def require_stmt(func):
+        def retval(self, *args, **kwargs):
+            if self._stmt == None:
+                raise ProgrammingError("attempting to use unexecuted cursor")
+            return func(self, *args, **kwargs)
+        return retval
+
+    row_description = property(lambda self: self._getRowDescription())
+    def _getRowDescription(self):
+        if self._stmt == None:
+            return None
+        return self._stmt.row_description
+
+    ##
+    # Run an SQL statement using this cursor.  The SQL statement can have
+    # parameters in the form of $1, $2, $3, etc., which will be filled in by
+    # the additional arguments passed to this function.
+    # <p>
+    # Stability: Added in v1.00, stability guaranteed for v1.xx.
+    # @param query      The SQL statement to execute.
+    def execute(self, query, *args, **kwargs):
+        if self.connection.is_closed:
+            raise ConnectionClosedError()
+        self.connection._unnamed_prepared_statement_lock.acquire()
+        try:
+            self._stmt = PreparedStatement(self.connection, query, statement_name="", *[{"type": type(x), "value": x} for x in args])
+            self._stmt.execute(*args, **kwargs)
+        finally:
+            self.connection._unnamed_prepared_statement_lock.release()
+
+    ##
+    # Run an SQL COPY statement using this cursor.  The SQL statement can have
+    # parameters in the form of $1, $2, $3, etc., which will be filled in by
+    # the additional arguments passed to this function.
+    # <p>
+    # Stability: Added in v1.07, stability guaranteed for v1.xx.
+    # @param query      The SQL statement to execute.
+    def copy_execute(self, fileobj, query, *args):
+        if self.connection.is_closed:
+            raise ConnectionClosedError()
+        self.connection._unnamed_prepared_statement_lock.acquire()
+        try:
+            self._stmt = PreparedStatement(self.connection, query, statement_name="", *[{"type": type(x), "value": x} for x in args])
+            self._stmt.copy_execute(fileobj, *args)
+        finally:
+            self.connection._unnamed_prepared_statement_lock.release()
+
+
+    ##
+    # Return a count of the number of rows currently being read.  If possible,
+    # please avoid using this function.  It requires reading the entire result
+    # set from the database to determine the number of rows being returned.
+    # <p>
+    # Stability: Added in v1.03, stability guaranteed for v1.xx.
+    # Implementation currently requires caching entire result set into memory,
+    # avoid using this property.
+    row_count = property(lambda self: self._get_row_count())
+
+    @require_stmt
+    def _get_row_count(self):
+        return self._stmt.row_count
+
+    ##
+    # Read a row from the database server, and return it in a dictionary
+    # indexed by column name/alias.  This method will raise an error if two
+    # columns have the same name.  Returns None after the last row.
+    # <p>
+    # Stability: Added in v1.00, stability guaranteed for v1.xx.
+    @require_stmt
+    def read_dict(self):
+        return self._stmt.read_dict()
+
+    ##
+    # Read a row from the database server, and return it as a tuple of values.
+    # Returns None after the last row.
+    # <p>
+    # Stability: Added in v1.00, stability guaranteed for v1.xx.
+    @require_stmt
+    def read_tuple(self):
+        return self._stmt.read_tuple()
+
+    ##
+    # Return an iterator for the output of this statement.  The iterator will
+    # return a tuple for each row, in the same manner as {@link
+    # #PreparedStatement.read_tuple read_tuple}.
+    # <p>
+    # Stability: Added in v1.00, stability guaranteed for v1.xx.
+    @require_stmt
+    def iterate_tuple(self):
+        return self._stmt.iterate_tuple()
+
+    ##
+    # Return an iterator for the output of this statement.  The iterator will
+    # return a dict for each row, in the same manner as {@link
+    # #PreparedStatement.read_dict read_dict}.
+    # <p>
+    # Stability: Added in v1.00, stability guaranteed for v1.xx.
+    @require_stmt
+    def iterate_dict(self):
+        return self._stmt.iterate_dict()
+
+    def close(self):
+        if self._stmt != None:
+            self._stmt.close()
+            self._stmt = None
+
+
+    ##
+    # Return the fileno of the underlying socket for this cursor's connection.
+    # <p>
+    # Stability: Added in v1.07, stability guaranteed for v1.xx.
+    def fileno(self):
+        return self.connection.fileno()
+
+    ##
+    # Poll the underlying socket for this cursor and sync if there is data waiting
+    # to be read. This has the effect of flushing asynchronous messages from the
+    # backend. Returns True if messages were read, False otherwise.
+    # <p>
+    # Stability: Added in v1.07, stability guaranteed for v1.xx.
+    def isready(self):
+        return self.connection.isready()
+    
+
+##
+# This class represents a connection to a PostgreSQL database.
+# <p>
+# The database connection is derived from the {@link #Cursor Cursor} class,
+# which provides a default cursor for running queries.  It also provides
+# transaction control via the 'begin', 'commit', and 'rollback' methods.
+# Without beginning a transaction explicitly, all statements will autocommit to
+# the database.
+# <p>
+# As of v1.01, instances of this class are thread-safe.  See {@link
+# PreparedStatement PreparedStatement} for more information.
+# <p>
+# Stability: Added in v1.00, stability guaranteed for v1.xx.
+#
+# @param user   The username to connect to the PostgreSQL server with.  This
+# parameter is required.
+#
+# @keyparam host   The hostname of the PostgreSQL server to connect with.
+# Providing this parameter is necessary for TCP/IP connections.  One of either
+# host, or unix_sock, must be provided.
+#
+# @keyparam unix_sock   The path to the UNIX socket to access the database
+# through, for example, '/tmp/.s.PGSQL.5432'.  One of either unix_sock or host
+# must be provided.  The port parameter will have no affect if unix_sock is
+# provided.
+#
+# @keyparam port   The TCP/IP port of the PostgreSQL server instance.  This
+# parameter defaults to 5432, the registered and common port of PostgreSQL
+# TCP/IP servers.
+#
+# @keyparam database   The name of the database instance to connect with.  This
+# parameter is optional, if omitted the PostgreSQL server will assume the
+# database name is the same as the username.
+#
+# @keyparam password   The user password to connect to the server with.  This
+# parameter is optional.  If omitted, and the database server requests password
+# based authentication, the connection will fail.  On the other hand, if this
+# parameter is provided and the database does not request password
+# authentication, then the password will not be used.
+#
+# @keyparam socket_timeout  Socket connect timeout measured in seconds.
+# Defaults to 60 seconds.
+#
+# @keyparam ssl     Use SSL encryption for TCP/IP socket.  Defaults to False.
+class Connection(Cursor):
+    def __init__(self, user, host=None, unix_sock=None, port=5432, database=None, password=None, socket_timeout=60, ssl=False):
+        self._row_desc = None
+        try:
+            self.c = protocol.Connection(unix_sock=unix_sock, host=host, port=port, socket_timeout=socket_timeout, ssl=ssl)
+            self.c.authenticate(user, password=password, database=database)
+        except socket.error as e:
+            raise InterfaceError("communication error", e)
+        Cursor.__init__(self, self)
+        self._begin = PreparedStatement(self, "BEGIN TRANSACTION")
+        self._commit = PreparedStatement(self, "COMMIT TRANSACTION")
+        self._rollback = PreparedStatement(self, "ROLLBACK TRANSACTION")
+        self._unnamed_prepared_statement_lock = threading.RLock()
+
+    ##
+    # An event handler that is fired when NOTIFY occurs for a notification that
+    # has been LISTEN'd for.  The value of this property is a
+    # util.MulticastDelegate.  A callback can be added by using
+    # connection.NotificationReceived += SomeMethod.  The method will be called
+    # with a single argument, an object that has properties: backend_pid,
+    # condition, and additional_info.  Callbacks can be removed with the -=
+    # operator.
+    # <p>
+    # Stability: Added in v1.03, stability guaranteed for v1.xx.
+    NotificationReceived = property(
+            lambda self: getattr(self.c, "NotificationReceived"),
+            lambda self, value: setattr(self.c, "NotificationReceived", value)
+    )
+
+    ##
+    # An event handler that is fired when the database server issues a notice.
+    # The value of this property is a util.MulticastDelegate.  A callback can
+    # be added by using connection.NotificationReceived += SomeMethod.  The
+    # method will be called with a single argument, an object that has
+    # properties: severity, code, msg, and possibly others (detail, hint,
+    # position, where, file, line, and routine).  Callbacks can be removed with
+    # the -= operator.
+    # <p>
+    # Stability: Added in v1.03, stability guaranteed for v1.xx.
+    NoticeReceived = property(
+            lambda self: getattr(self.c, "NoticeReceived"),
+            lambda self, value: setattr(self.c, "NoticeReceived", value)
+    )
+
+    ##
+    # An event handler that is fired when a runtime configuration option is
+    # changed on the server.  The value of this property is a
+    # util.MulticastDelegate.  A callback can be added by using
+    # connection.NotificationReceived += SomeMethod.  Callbacks can be removed
+    # with the -= operator.  The method will be called with a single argument,
+    # an object that has properties "key" and "value".
+    # <p>
+    # Stability: Added in v1.03, stability guaranteed for v1.xx.
+    ParameterStatusReceived = property(
+            lambda self: getattr(self.c, "ParameterStatusReceived"),
+            lambda self, value: setattr(self.c, "ParameterStatusReceived", value)
+    )
+
+    ##
+    # Begins a new transaction.
+    # <p>
+    # Stability: Added in v1.00, stability guaranteed for v1.xx.
+    def begin(self):
+        if self.is_closed:
+            raise ConnectionClosedError()
+        self._begin.execute()
+
+    ##
+    # Commits the running transaction.
+    # <p>
+    # Stability: Added in v1.00, stability guaranteed for v1.xx.
+    def commit(self):
+        if self.is_closed:
+            raise ConnectionClosedError()
+        self._commit.execute()
+
+    ##
+    # Rolls back the running transaction.
+    # <p>
+    # Stability: Added in v1.00, stability guaranteed for v1.xx.
+    def rollback(self):
+        if self.is_closed:
+            raise ConnectionClosedError()
+        self._rollback.execute()
+
+    ##
+    # Closes an open connection.
+    def close(self):
+        if self.is_closed:
+            raise ConnectionClosedError()
+        self.c.close()
+        self.c = None
+
+    is_closed = property(lambda self: self.c == None)
+
+    def recache_record_types(self):
+        self.c._cache_record_attnames()
+
+    ##
+    # Return the fileno of the underlying socket for this connection.
+    # <p>
+    # Stability: Added in v1.07, stability guaranteed for v1.xx.
+    def fileno(self):
+        return self.c.fileno()
+
+    ##
+    # Poll the underlying socket for this connection and sync if there is data
+    # waiting to be read. This has the effect of flushing asynchronous
+    # messages from the backend. Returns True if messages were read, False
+    # otherwise.
+    # <p>
+    # Stability: Added in v1.07, stability guaranteed for v1.xx.
+    def isready(self):
+        return self.c.isready()